--- conflicted
+++ resolved
@@ -297,16 +297,11 @@
 
   public static Sdk chooseAndSetJDK(final Project project) {
     final Sdk projectJdk = ProjectRootManager.getInstance(project).getProjectSdk();
-<<<<<<< HEAD
     IdeFrameImpl frame = WindowManagerEx.getInstanceEx().getFrame(project);
     final Sdk jdk = showDialog(project, ProjectBundle.message("module.libraries.target.jdk.select.title"),
                                frame != null ? frame : new JLabel("onair"), projectJdk);
-    if (jdk == null) {
-=======
-    final Sdk jdk = showDialog(project, ProjectBundle.message("module.libraries.target.jdk.select.title"), WindowManagerEx.getInstanceEx().getFrame(project), projectJdk);
     String path = jdk != null ? jdk.getHomePath() : null;
     if (path == null) {
->>>>>>> 38dd8b9a
       return null;
     }
     ApplicationManager.getApplication().runWriteAction(() -> {
