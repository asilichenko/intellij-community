--- conflicted
+++ resolved
@@ -132,27 +132,4 @@
 
   @Nullable
   protected abstract BeanProperty getProperty(DataContext context);
-<<<<<<< HEAD
-=======
-
-  private static class PropertyRenameDialog extends RenameDialog {
-
-    private final BeanProperty myProperty;
-    private final Editor myEditor;
-
-    protected PropertyRenameDialog(BeanProperty property, final Editor editor) {
-      super(property.getMethod().getProject(), property.getPsiElement(), null, editor);
-      myEditor = editor;
-      myProperty = property;
-    }
-
-    @Override
-    protected void doAction() {
-      final String newName = getNewName();
-      final boolean searchInComments = isSearchInComments();
-      doRename(myProperty, newName, myEditor, searchInComments, isPreviewUsages());
-      close(DialogWrapper.OK_EXIT_CODE);
-    }
-  }
->>>>>>> a1e98120
 }