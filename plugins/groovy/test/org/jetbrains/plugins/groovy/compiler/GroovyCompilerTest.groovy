--- conflicted
+++ resolved
@@ -1,1558 +1,785 @@
-<<<<<<< HEAD
-/*
- * Copyright 2000-2009 JetBrains s.r.o.
- *
- *  Licensed under the Apache License, Version 2.0 (the "License");
- *  you may not use this file except in compliance with the License.
- *  You may obtain a copy of the License at
- *
- *  http://www.apache.org/licenses/LICENSE-2.0
- *
- *  Unless required by applicable law or agreed to in writing, software
- *  distributed under the License is distributed on an "AS IS" BASIS,
- *  WITHOUT WARRANTIES OR CONDITIONS OF ANY KIND, either express or implied.
- *  See the License for the specific language governing permissions and
- *  limitations under the License.
- */
-
-package org.jetbrains.plugins.groovy.compiler;
-
-
-import com.intellij.compiler.CompileServerManager
-import com.intellij.compiler.CompilerConfiguration
-import com.intellij.compiler.CompilerConfigurationImpl
-import com.intellij.openapi.application.PathManager
-import com.intellij.openapi.compiler.options.ExcludeEntryDescription
-import com.intellij.openapi.compiler.options.ExcludedEntriesConfiguration
-import com.intellij.openapi.module.Module
-import com.intellij.openapi.roots.ModuleRootModificationUtil
-import com.intellij.openapi.util.io.FileUtil
-import com.intellij.openapi.vfs.VirtualFile
-import com.intellij.psi.PsiFile
-import com.intellij.testFramework.TestLoggerFactory
-import junit.framework.AssertionFailedError
-
-/**
- * @author peter
- */
-public abstract class GroovyCompilerTest extends GroovyCompilerTestCase {
-  @Override protected void setUp() {
-    super.setUp();
-    addGroovyLibrary(myModule);
-  }
-
-  public void testPlainGroovy() throws Throwable {
-    myFixture.addFileToProject("A.groovy", "println '239'");
-    assertEmpty(make());
-    assertOutput("A", "239");
-  }
-
-  public void testJavaDependsOnGroovy() throws Throwable {
-    myFixture.addClass("public class Foo {" +
-                       "public static void main(String[] args) { " +
-                       "  System.out.println(new Bar().foo());" +
-                       "}" +
-                       "}");
-    myFixture.addFileToProject("Bar.groovy", "class Bar {" +
-                                             "  def foo() {" +
-                                             "    239" +
-                                             "  }" +
-                                             "}");
-    make();
-    assertOutput("Foo", "239");
-  }
-
-  public void testCorrectFailAndCorrect() throws Exception {
-    myFixture.addClass("public class Foo {" +
-                       "public static void main(String[] args) { " +
-                       "  System.out.println(new Bar().foo());" +
-                       "}" +
-                       "}");
-    final String barText = "class Bar {" + "  def foo() { 239  }" + "}";
-    final PsiFile file = myFixture.addFileToProject("Bar.groovy", barText);
-    make()
-    assertOutput("Foo", "239");
-
-    setFileText(file, "class Bar {}");
-    shouldFail { make() }
-
-    setFileText(file, barText);
-    make();
-    assertOutput("Foo", "239");
-  }
-
-  private void shouldFail(Closure action) {
-    try {
-      action()
-      fail("Make should fail");
-    }
-    catch (RuntimeException e) {
-      if (!(e.getCause() instanceof AssertionFailedError)) {
-        throw e;
-      }
-    }
-  }
-
-  public void testRenameToJava() throws Throwable {
-    myFixture.addClass("public class Foo {" +
-                       "public static void main(String[] args) { " +
-                       "  System.out.println(new Bar().foo());" +
-                       "}" +
-                       "}");
-
-    final PsiFile bar =
-      myFixture.addFileToProject("Bar.groovy", "public class Bar {" + "public int foo() { " + "  return 239;" + "}" + "}");
-
-    make();
-    assertOutput("Foo", "239");
-
-    setFileName bar, "Bar.java"
-
-    make();
-    assertOutput("Foo", "239");
-  }
-
-  public void testTransitiveJavaDependency() throws Throwable {
-    final VirtualFile ifoo = myFixture.addClass("public interface IFoo { int foo(); }").getContainingFile().getVirtualFile();
-    myFixture.addClass("public class Foo implements IFoo {" +
-                       "  public int foo() { return 239; }" +
-                       "}");
-    final PsiFile bar = myFixture.addFileToProject("Bar.groovy", "class Bar {" +
-                                                                 "Foo foo\n" +
-                                                                 "public static void main(String[] args) { " +
-                                                                 "  System.out.println(new Foo().foo());" +
-                                                                 "}" +
-                                                                 "}");
-    assertEmpty(make());
-    assertOutput("Bar", "239");
-
-    touch(ifoo);
-    touch(bar.getVirtualFile());
-
-    //assertTrue(assertOneElement(make()).contains("WARNING: Groovyc stub generation failed"));
-    assertEmpty make()
-    assertOutput("Bar", "239");
-  }
-
-  public void testTransitiveJavaDependencyThroughGroovy() throws Throwable {
-    myFixture.addClass("public class IFoo { void foo() {} }").getContainingFile().getVirtualFile();
-    myFixture.addFileToProject("Foo.groovy", "class Foo {\n" +
-                                             "  static IFoo f\n" +
-                                             "  public int foo() { return 239; }\n" +
-                                             "}");
-    final PsiFile bar = myFixture.addFileToProject("Bar.groovy", "class Bar extends Foo {" +
-                                                                 "public static void main(String[] args) { " +
-                                                                 "  System.out.println(new Foo().foo());" +
-                                                                 "}" +
-                                                                 "}");
-    assertEmpty(make());
-    assertOutput("Bar", "239");
-
-    deleteClassFile("IFoo");
-    touch(bar.getVirtualFile());
-
-    //assertTrue(assertOneElement(make()).contains("WARNING: Groovyc error"));
-    assertEmpty make()
-    assertOutput("Bar", "239");
-  }
-
-  public void testTransitiveGroovyDependency() throws Throwable {
-    def foo = myFixture.addFileToProject('Foo.groovy', 'class Foo {} ')
-    def bar = myFixture.addFileToProject('Bar.groovy', 'class Bar extends Foo {}')
-    def goo = myFixture.addFileToProject('Goo.groovy', 'class Goo extends Bar {}')
-    assertEmpty(make());
-
-    touch(foo.virtualFile)
-    touch(goo.virtualFile)
-    assertEmpty(make());
-  }
-
-  public void testJavaDependsOnGroovyEnum() throws Throwable {
-    myFixture.addFileToProject("Foo.groovy", "enum Foo { FOO }")
-    myFixture.addClass("class Bar { Foo f; }")
-    assertEmpty(make())
-  }
-
-  public void testDeleteTransitiveJavaClass() throws Throwable {
-    myFixture.addClass("public interface IFoo { int foo(); }");
-    myFixture.addClass("public class Foo implements IFoo {" +
-                       "  public int foo() { return 239; }" +
-                       "}");
-    final PsiFile bar = myFixture.addFileToProject("Bar.groovy", "class Bar {" +
-                                                                 "Foo foo\n" +
-                                                                 "public static void main(String[] args) { " +
-                                                                 "  System.out.println(new Foo().foo());" +
-                                                                 "}" +
-                                                                 "}");
-    assertEmpty(make());
-    assertOutput("Bar", "239");
-
-    deleteClassFile("IFoo");
-    touch(bar.getVirtualFile());
-
-    //assertTrue(assertOneElement(make()).contains("WARNING: Groovyc stub generation failed"));
-    assertEmpty make()
-    assertOutput("Bar", "239");
-  }
-
-  public void testGroovyDependsOnGroovy() throws Throwable {
-    myFixture.addClass("public class JustToMakeGroovyGenerateStubs {}");
-    myFixture.addFileToProject("Foo.groovy", "class Foo { }");
-    final PsiFile bar = myFixture.addFileToProject("Bar.groovy", "class Bar {" +
-                                                                 "def foo(Foo f) {}\n" +
-                                                                 "public static void main(String[] args) { " +
-                                                                 "  System.out.println(239);" +
-                                                                 "}" +
-                                                                 "}");
-    assertEmpty(make());
-    assertOutput("Bar", "239");
-
-    touch(bar.getVirtualFile());
-
-    assertEmpty(make());
-    assertOutput("Bar", "239");
-  }
-
-  @Override
-  void runBare() {
-    def ideaLog = new File(TestLoggerFactory.testLogDir, "idea.log")
-    def makeLog = new File(PathManager.systemPath, "compile-server/server.log")
-    if (ideaLog.exists()) {
-      FileUtil.delete(ideaLog)
-    }
-    if (makeLog.exists()) {
-      FileUtil.delete(makeLog)
-    }
-
-    try {
-      super.runBare()
-    }
-    catch (Throwable e) {
-      if (ideaLog.exists()) {
-        //println "Idea Log:"
-        //println ideaLog.text
-      }
-      if (makeLog.exists()) {
-        println "Server Log:"
-        println makeLog.text
-      }
-      throw e
-    }
-    finally {
-      System.out.flush()
-    }
-  }
-
-  public void testMakeInTests() throws Throwable {
-    setupTestSources();
-    myFixture.addFileToProject("tests/Super.groovy", "class Super {}");
-    assertEmpty(make());
-
-    def sub = myFixture.addFileToProject("tests/Sub.groovy", "class Sub {\n" +
-      "  Super xxx() {}\n" +
-      "  static void main(String[] args) {" +
-      "    println 'hello'" +
-      "  }" +
-      "}");
-
-    def javaFile = myFixture.addFileToProject("tests/Java.java", "public class Java {}");
-
-    assertEmpty(make());
-    assertOutput("Sub", "hello");
-  }
-
-  public void testTestsDependOnProduction() throws Throwable {
-    setupTestSources();
-    myFixture.addFileToProject("src/com/Bar.groovy", "package com\n" +
-                                                     "class Bar {}");
-    myFixture.addFileToProject("src/com/ToGenerateStubs.java", "package com;\n" +
-                                                               "public class ToGenerateStubs {}");
-    myFixture.addFileToProject("tests/com/BarTest.groovy", "package com\n" +
-                                                           "class BarTest extends Bar {}");
-    assertEmpty(make());
-  }
-
-  public void testStubForGroovyExtendingJava() throws Exception {
-    myFixture.addClass("public class Foo {}");
-    myFixture.addFileToProject("Bar.groovy", "class Bar extends Foo {}");
-    myFixture.addClass("public class Goo extends Bar {}");
-
-    assertEmpty(make());
-  }
-
-  public void testDontApplyTransformsFromSameModule() throws Exception {
-    addTransform();
-
-    myFixture.addClass("public class JavaClassToGenerateStubs {}");
-
-    assertEmpty(make());
-
-  }
-
-  private void addTransform() throws IOException {
-    myFixture.addFileToProject("Transf.groovy", """
-import org.codehaus.groovy.ast.*
-import org.codehaus.groovy.control.*
-import org.codehaus.groovy.transform.*
-@GroovyASTTransformation(phase = CompilePhase.CONVERSION)
-public class Transf implements ASTTransformation {
-  void visit(ASTNode[] nodes, SourceUnit sourceUnit) {
-    ModuleNode module = nodes[0]
-    for (clazz in module.classes) {
-      if (clazz.name.contains('Bar')) {
-        module.addStaticStarImport('Foo', ClassHelper.makeWithoutCaching(Foo.class))
-      }
-    }
-  }
-}""");
-
-    myFixture.addFileToProject("Foo.groovy", "class Foo {\n" +
-                                             "static def autoImported() { 239 }\n" +
-                                             "}");
-
-    CompilerConfiguration.getInstance(getProject()).addResourceFilePattern("*.ASTTransformation");
-
-    myFixture.addFileToProject("META-INF/services/org.codehaus.groovy.transform.ASTTransformation", "Transf");
-  }
-
-  public void testApplyTransformsFromDependencies() throws Exception {
-    addTransform();
-
-    myFixture.addFileToProject("dependent/Bar.groovy", "class Bar {\n" +
-                                                       "  static Object zzz = autoImported()\n" +
-                                                       "  static void main(String[] args) {\n" +
-                                                       "    println zzz\n" +
-                                                       "  }\n" +
-                                                       "}");
-
-    myFixture.addFileToProject("dependent/AJavaClass.java", "class AJavaClass {}");
-
-    Module dep = addDependentModule();
-
-    addGroovyLibrary(dep);
-
-    assertEmpty(make());
-    assertOutput("Bar", "239", dep);
-  }
-
-  public void testIndirectDependencies() throws Exception {
-    myFixture.addFileToProject("dependent1/Bar1.groovy", "class Bar1 {}");
-    myFixture.addFileToProject("dependent2/Bar2.groovy", "class Bar2 extends Bar1 {}");
-    PsiFile main = myFixture.addFileToProject("Main.groovy", "class Main extends Bar2 {}");
-
-    Module dep1 = addModule('dependent1')
-    Module dep2 = addModule('dependent2')
-    ModuleRootModificationUtil.addDependency dep2, dep1
-    ModuleRootModificationUtil.addDependency myModule, dep2
-
-    addGroovyLibrary(dep1);
-    addGroovyLibrary(dep2);
-
-    assertEmpty(make())
-
-    touch(main.virtualFile)
-    assertEmpty(make())
-  }
-
-  public void testExtendFromGroovyAbstractClass() throws Exception {
-    myFixture.addFileToProject "Super.groovy", "abstract class Super {}"
-    myFixture.addFileToProject "AJava.java", "public class AJava {}"
-    assertEmpty make()
-
-    myFixture.addFileToProject "Sub.groovy", "class Sub extends Super {}"
-    assertEmpty make()
-  }
-
-  public void test1_7InnerClass() throws Exception {
-    myFixture.addFileToProject "Foo.groovy", """
-class Foo {
-  static class Bar {}
-}"""
-    def javaFile = myFixture.addFileToProject("AJava.java", "public class AJava extends Foo.Bar {}")
-    assertEmpty make()
-
-    touch(javaFile.virtualFile)
-    assertEmpty make()
-  }
-
-  public void testRecompileDependentClass() throws Exception {
-    def cloud = myFixture.addFileToProject("Cloud.groovy", """
-class Cloud {
-  def accessFooProperty(Foo c) {
-    c.prop = 2
-  }
-}
-""")
-    myFixture.addFileToProject "Foo.groovy", """
-class Foo {
-  def withGooParameter(Goo x) {}
-}"""
-    def goo = myFixture.addFileToProject("Goo.groovy", "class Goo {}")
-
-    assertEmpty make()
-
-    touch(cloud.virtualFile)
-    touch(goo.virtualFile)
-    assertEmpty make()
-  }
-
-  public void testRecompileExpressionReferences() throws Exception {
-    def rusCon = myFixture.addFileToProject('RusCon.groovy', '''
-interface RusCon {
-  Closure foo = { Seq.foo() }
-}''')
-    myFixture.addFileToProject "Seq.groovy", """
-class Seq implements RusCon {
-  static def foo() { }
-}"""
-    assertEmpty make()
-
-    touch(rusCon.virtualFile)
-    assertEmpty make()
-  }
-
-  public void testRecompileImportedClass() throws Exception {
-    def bar = myFixture.addFileToProject("pack/Bar.groovy", """
-package pack
-import pack.Foo
-class Bar {}
-""")
-    myFixture.addFileToProject "pack/Foo.groovy", """
-package pack
-class Foo extends Goo {
-}"""
-    def goo = myFixture.addFileToProject("pack/Goo.groovy", """
-package pack
-class Goo {}""")
-
-    assertEmpty make()
-
-    touch(bar.virtualFile)
-    touch(goo.virtualFile)
-    assertEmpty make()
-  }
-
-  public void testRecompileDependentClassesWithOnlyOneChanged() throws Exception {
-    def bar = myFixture.addFileToProject("Bar.groovy", """
-class Bar {
-  Foo f
-}
-""")
-    myFixture.addFileToProject "Foo.groovy", """
-class Foo extends Bar {
-}"""
-
-    assertEmpty make()
-
-    touch(bar.virtualFile)
-    assertEmpty make()
-  }
-
-  public void testDollarGroovyInnerClassUsagesInStubs() throws Exception {
-    def javaFile = myFixture.addClass("""
-      public class JavaClass {
-        public static class InnerJavaClass {}
-      }
-""")
-    myFixture.addFileToProject("WithInner.groovy", """
-class WithInner {
-  static class Inner {}
-}
-""")
-    assertEmpty make()
-
-    myFixture.addFileToProject("Usage.groovy", """
-class Usage {
-  def foo(WithInner.Inner i) {}
-  def foo(JavaClass.InnerJavaClass i) {}
-}
-""")
-
-    touch(javaFile.containingFile.virtualFile)
-    assertEmpty make()
-  }
-
-  public void testDollarGroovyInnerClassUsagesInStubs2() throws Exception {
-    myFixture.addClass(""" public class JavaClass { } """)
-    myFixture.addFileToProject("WithInner.groovy", """
-class WithInner {
-  static class Inner {}
-}
-""")
-
-    myFixture.addFileToProject("Usage.groovy", """
-class Usage {
-  def foo(WithInner.Inner i) {}
-}
-""")
-
-    assertEmpty make()
-  }
-
-  public void testGroovyAnnotations() {
-    myFixture.addClass 'public @interface Anno { Class[] value(); }'
-    myFixture.addFileToProject 'Foo.groovy', '@Anno([String]) class Foo {}'
-    myFixture.addFileToProject 'Bar.java', 'class Bar extends Foo {}'
-
-    assertEmpty make()
-  }
-
-  public void testGenericStubs() {
-    myFixture.addFileToProject 'Foo.groovy', 'class Foo { List<String> list }'
-    myFixture.addFileToProject 'Bar.java', 'class Bar {{ for (String s : new Foo().getList()) {} }}'
-    assertEmpty make()
-  }
-
-  public void testDuplicateClassDuringCompilation() throws Exception {
-    def base = myFixture.addFileToProject('p/Base.groovy', 'package p; class Base { }').virtualFile
-    myFixture.addFileToProject('p/Indirect.groovy', '''package p
-class Indirect {
-  private static class Inner { Base b }
-
-  private Indirect.Inner foo(Indirect.Inner g1, Inner g2, Base b) {}
- }''').virtualFile
-    def foo = myFixture.addFileToProject('Foo.groovy', 'class Foo { p.Indirect foo() {} }').virtualFile
-    assertEmpty make()
-
-    touch(foo)
-    touch(base)
-    assertEmpty make()
-  }
-
-  public void testDontRecompileUnneeded() {
-    myFixture.addFileToProject('Base.groovy', 'class Base { }')
-    def foo = myFixture.addFileToProject('Foo.groovy', 'class Foo extends Base { }').virtualFile
-    myFixture.addFileToProject('Bar.groovy', 'class Bar extends Foo { }')
-    def main = myFixture.addFileToProject('Main.groovy', 'class Main extends Bar { }').virtualFile
-    assertEmpty make()
-    long oldBaseStamp = findClassFile("Base").modificationStamp
-    long oldMainStamp = findClassFile("Main").modificationStamp
-
-    touch(main)
-    touch(foo)
-    assertEmpty make()
-    assert oldMainStamp != findClassFile("Main").modificationStamp
-    assert oldBaseStamp == findClassFile("Base").modificationStamp
-  }
-
-  public void testPartialCrossRecompile() {
-    def used = myFixture.addFileToProject('Used.groovy', 'class Used { }')
-    def java = myFixture.addFileToProject('Java.java', 'class Java { void foo(Used used) {} }')
-    def main = myFixture.addFileToProject('Main.groovy', 'class Main extends Java {  }').virtualFile
-
-    assertEmpty compileModule(myModule)
-    if (!useJps()) {
-      assertEmpty compileFiles(used.virtualFile, main)
-    }
-
-    touch(used.virtualFile)
-    touch(main)
-    assertEmpty make()
-
-    assertEmpty compileModule(myModule)
-    assertEmpty compileModule(myModule)
-
-    setFileText(used, 'class Used2 {}')
-    shouldFail { make() }
-    assert findClassFile('Used') == null
-
-    setFileText(used, 'class Used3 {}')
-    setFileText(java, 'class Java { void foo(Used3 used) {} }')
-    assertEmpty make()
-
-    assert findClassFile('Used2') == null
-  }
-
-  public void testClassLoadingDuringBytecodeGeneration() {
-    def used = myFixture.addFileToProject('Used.groovy', 'class Used { }')
-    def java = myFixture.addFileToProject('Java.java', '''
-abstract class Java {
-  Object getProp() { return null; }
-  abstract void foo(Used used);
-}''')
-    def main = myFixture.addFileToProject('Main.groovy', '''
-class Main {
-  def foo(Java j) {
-    return j.prop
-  }
-}''').virtualFile
-
-    assertEmpty make()
-
-    touch(used.virtualFile)
-    touch(main)
-    assertEmpty make()
-  }
-
-  public void testMakeInDependentModuleAfterChunkRebuild() {
-    def used = myFixture.addFileToProject('Used.groovy', 'class Used { }')
-    def java = myFixture.addFileToProject('Java.java', 'class Java { void foo(Used used) {} }')
-    def main = myFixture.addFileToProject('Main.groovy', 'class Main extends Java {  }').virtualFile
-
-    addGroovyLibrary(addDependentModule())
-
-    def dep = myFixture.addFileToProject("dependent/Dep.java", "class Dep { }")
-
-    assertEmpty make()
-
-    setFileText(used, 'class Used { String prop }')
-    touch(main)
-    setFileText(dep, 'class Dep { String prop = new Used().getProp(); }')
-
-    assertEmpty make()
-  }
-
-  public void "test module cycle"() {
-    def dep = addDependentModule()
-    ModuleRootModificationUtil.addDependency(myModule, dep)
-    addGroovyLibrary(dep)
-
-    myFixture.addFileToProject('Foo.groovy', 'class Foo extends Bar { static void main(String[] args) { println "Hello from Foo" } }')
-    myFixture.addFileToProject('FooX.java', 'class FooX extends Bar { }')
-    myFixture.addFileToProject("dependent/Bar.groovy", "class Bar { Foo f; static void main(String[] args) { println 'Hello from Bar' } }")
-    myFixture.addFileToProject("dependent/BarX.java", "class BarX { Foo f; }")
-
-    def checkClassFiles = {
-      assert findClassFile('Foo', myModule)
-      assert findClassFile('FooX', myModule)
-      assert findClassFile('Bar', dep)
-      assert findClassFile('BarX', dep)
-
-      assert !findClassFile('Bar', myModule)
-      assert !findClassFile('BarX', myModule)
-      assert !findClassFile('Foo', dep)
-      assert !findClassFile('FooX', dep)
-    }
-
-    println make().join('\n')
-    checkClassFiles()
-
-    println make().join('\n')
-    checkClassFiles()
-
-    assertOutput('Foo', 'Hello from Foo', myModule)
-    assertOutput('Bar', 'Hello from Bar', dep)
-
-    checkClassFiles()
-  }
-
-  public void testCompileTimeConstants() {
-    myFixture.addFileToProject 'Gr.groovy', '''
-interface Gr {
-  String HELLO = "Hello"
-  int MAGIC = 239
-  Boolean BOOL = true
-  boolean bool = true
-}'''
-    myFixture.addFileToProject 'Main.java', '''
-public class Main {
-  public static void main(String[] args) {
-    System.out.println(Gr.HELLO + ", " + Gr.BOOL + Gr.bool + Gr.MAGIC);
-  }
-}
-'''
-    make()
-    assertOutput 'Main', 'Hello, truetrue239'
-  }
-
-  public void "test reporting rebuild errors caused by missing files excluded from compilation"() {
-    def foo = myFixture.addFileToProject('Foo.groovy', 'class Foo {}')
-    myFixture.addFileToProject 'Bar.groovy', 'class Bar extends Foo {}'
-
-    make()
-
-    excludeFromCompilation(foo)
-
-    shouldFail { rebuild() }
-  }
-
-  private void excludeFromCompilation(PsiFile foo) {
-    final ExcludedEntriesConfiguration configuration =
-      ((CompilerConfigurationImpl)CompilerConfiguration.getInstance(project)).getExcludedEntriesConfiguration()
-    configuration.addExcludeEntryDescription(new ExcludeEntryDescription(foo.virtualFile, false, true, testRootDisposable))
-    CompileServerManager.instance.shutdownServer()
-  }
-
-  public void "test make stub-level error and correct it"() {
-    def foo = myFixture.addFileToProject('Foo.groovy', 'class Foo { }')
-    myFixture.addFileToProject('Bar.java', 'class Bar extends Foo {}')
-
-    assertEmpty make()
-
-    setFileText(foo, 'class Foo implements Runnabl {}')
-
-    shouldFail { make() }
-
-    setFileText(foo, 'class Foo {}')
-
-    assertEmpty make()
-  }
-
-  //todo jeka: when recompiling module, delete all class files including those with excluded source
-  public void "_test reporting module compile errors caused by missing files excluded from compilation"() {
-    def foo = myFixture.addFileToProject('Foo.groovy', 'class Foo {}')
-    myFixture.addFileToProject('Bar.groovy', 'class Bar extends Foo {}')
-
-    make()
-
-    excludeFromCompilation(foo)
-
-    shouldFail { compileModule(myModule) }
-  }
-
-  public void "test stubs generated while processing groovy class file dependencies"() {
-    def foo = myFixture.addFileToProject('Foo.groovy', 'class Foo { }')
-    def bar = myFixture.addFileToProject('Bar.groovy', 'class Bar extends Foo { }')
-    def client = myFixture.addFileToProject('Client.groovy', 'class Client { Bar bar = new Bar() }')
-    def java = myFixture.addFileToProject('Java.java', 'class Java extends Client { String getName(Bar bar) { return bar.toString();  } }')
-
-    assertEmpty(make())
-
-    setFileText(bar, 'class Bar { }')
-
-    assertEmpty(make())
-    assert findClassFile("Client")
-  }
-
-  public void "test ignore groovy internal non-existent interface helper inner class"() {
-    myFixture.addFileToProject 'Foo.groovy', '''
-interface Foo {}
-
-class Zoo {
-  Foo foo() {}
-  static class Inner implements Foo {}
-}
-
-'''
-    def bar = myFixture.addFileToProject('Bar.groovy', 'class Bar { def foo = new Zoo.Inner() {}  }')
-
-    assertEmpty make()
-    assertEmpty compileFiles(bar.virtualFile)
-  }
-
-  public void "test multiline strings"() {
-    myFixture.addFileToProject 'Foo.groovy', '''class Foo {
-  public static final String s = """
-multi
-line
-string
-"""
- } '''
-    myFixture.addFileToProject 'Bar.java', 'class Bar extends Foo {} '
-
-    assertEmpty make()
-  }
-
-  public static class IdeaModeTest extends GroovyCompilerTest {
-    @Override protected boolean useJps() { false }
-  }
-
-  public static class JpsModeTest extends GroovyCompilerTest {
-    @Override protected boolean useJps() { true }
-
-    @Override
-    protected void tearDown() {
-      File systemRoot = CompileServerManager.getInstance().getCompileServerSystemRoot()
-      try {
-        super.tearDown()
-      }
-      finally {
-        File[] files = systemRoot.listFiles()
-        if (files != null) {
-          for (File file : files) {
-            if (file.isDirectory()) {
-              FileUtil.delete(file);
-            }
-          }
-        }
-      }
-    }
-  }
-}
-=======
-/*
- * Copyright 2000-2009 JetBrains s.r.o.
- *
- *  Licensed under the Apache License, Version 2.0 (the "License");
- *  you may not use this file except in compliance with the License.
- *  You may obtain a copy of the License at
- *
- *  http://www.apache.org/licenses/LICENSE-2.0
- *
- *  Unless required by applicable law or agreed to in writing, software
- *  distributed under the License is distributed on an "AS IS" BASIS,
- *  WITHOUT WARRANTIES OR CONDITIONS OF ANY KIND, either express or implied.
- *  See the License for the specific language governing permissions and
- *  limitations under the License.
- */
-
-package org.jetbrains.plugins.groovy.compiler;
-
-
-import com.intellij.compiler.CompileServerManager
-import com.intellij.compiler.CompilerConfiguration
-import com.intellij.compiler.CompilerConfigurationImpl
-import com.intellij.openapi.application.PathManager
-import com.intellij.openapi.compiler.options.ExcludeEntryDescription
-import com.intellij.openapi.compiler.options.ExcludedEntriesConfiguration
-import com.intellij.openapi.module.Module
-import com.intellij.openapi.roots.ModuleRootModificationUtil
-import com.intellij.openapi.util.io.FileUtil
-import com.intellij.openapi.vfs.VirtualFile
-import com.intellij.psi.PsiFile
-import com.intellij.testFramework.TestLoggerFactory
-import junit.framework.AssertionFailedError
-import com.intellij.openapi.vfs.VirtualFileManager
-import com.intellij.openapi.vfs.newvfs.BulkFileListener
-import com.intellij.openapi.vfs.newvfs.events.VFileEvent
-
-/**
- * @author peter
- */
-public abstract class GroovyCompilerTest extends GroovyCompilerTestCase {
-  @Override protected void setUp() {
-    super.setUp();
-    addGroovyLibrary(myModule);
-  }
-
-  public void testPlainGroovy() throws Throwable {
-    myFixture.addFileToProject("A.groovy", "println '239'");
-    assertEmpty(make());
-    assertOutput("A", "239");
-  }
-
-  public void testJavaDependsOnGroovy() throws Throwable {
-    myFixture.addClass("public class Foo {" +
-                       "public static void main(String[] args) { " +
-                       "  System.out.println(new Bar().foo());" +
-                       "}" +
-                       "}");
-    myFixture.addFileToProject("Bar.groovy", "class Bar {" +
-                                             "  def foo() {" +
-                                             "    239" +
-                                             "  }" +
-                                             "}");
-    make();
-    assertOutput("Foo", "239");
-  }
-
-  public void testCorrectFailAndCorrect() throws Exception {
-    myFixture.addClass("public class Foo {" +
-                       "public static void main(String[] args) { " +
-                       "  System.out.println(new Bar().foo());" +
-                       "}" +
-                       "}");
-    final String barText = "class Bar {" + "  def foo() { 239  }" + "}";
-    final PsiFile file = myFixture.addFileToProject("Bar.groovy", barText);
-    make()
-    assertOutput("Foo", "239");
-
-    setFileText(file, "class Bar {}");
-    shouldFail { make() }
-
-    setFileText(file, barText);
-    make();
-    assertOutput("Foo", "239");
-  }
-
-  private void shouldFail(Closure action) {
-    try {
-      action()
-      fail("Make should fail");
-    }
-    catch (RuntimeException e) {
-      if (!(e.getCause() instanceof AssertionFailedError)) {
-        throw e;
-      }
-    }
-  }
-
-  public void testRenameToJava() throws Throwable {
-    myFixture.addClass("public class Foo {" +
-                       "public static void main(String[] args) { " +
-                       "  System.out.println(new Bar().foo());" +
-                       "}" +
-                       "}");
-
-    final PsiFile bar =
-      myFixture.addFileToProject("Bar.groovy", "public class Bar {" + "public int foo() { " + "  return 239;" + "}" + "}");
-
-    make();
-    assertOutput("Foo", "239");
-
-    setFileName bar, "Bar.java"
-
-    make();
-    assertOutput("Foo", "239");
-  }
-
-  public void testTransitiveJavaDependency() throws Throwable {
-    final VirtualFile ifoo = myFixture.addClass("public interface IFoo { int foo(); }").getContainingFile().getVirtualFile();
-    myFixture.addClass("public class Foo implements IFoo {" +
-                       "  public int foo() { return 239; }" +
-                       "}");
-    final PsiFile bar = myFixture.addFileToProject("Bar.groovy", "class Bar {" +
-                                                                 "Foo foo\n" +
-                                                                 "public static void main(String[] args) { " +
-                                                                 "  System.out.println(new Foo().foo());" +
-                                                                 "}" +
-                                                                 "}");
-    assertEmpty(make());
-    assertOutput("Bar", "239");
-
-    touch(ifoo);
-    touch(bar.getVirtualFile());
-
-    //assertTrue(assertOneElement(make()).contains("WARNING: Groovyc stub generation failed"));
-    assertEmpty make()
-    assertOutput("Bar", "239");
-  }
-
-  public void testTransitiveJavaDependencyThroughGroovy() throws Throwable {
-    myFixture.addClass("public class IFoo { void foo() {} }").getContainingFile().getVirtualFile();
-    myFixture.addFileToProject("Foo.groovy", "class Foo {\n" +
-                                             "  static IFoo f\n" +
-                                             "  public int foo() { return 239; }\n" +
-                                             "}");
-    final PsiFile bar = myFixture.addFileToProject("Bar.groovy", "class Bar extends Foo {" +
-                                                                 "public static void main(String[] args) { " +
-                                                                 "  System.out.println(new Foo().foo());" +
-                                                                 "}" +
-                                                                 "}");
-    assertEmpty(make());
-    assertOutput("Bar", "239");
-
-    deleteClassFile("IFoo");
-    touch(bar.getVirtualFile());
-
-    //assertTrue(assertOneElement(make()).contains("WARNING: Groovyc error"));
-    assertEmpty make()
-    assertOutput("Bar", "239");
-  }
-
-  public void testTransitiveGroovyDependency() throws Throwable {
-    def foo = myFixture.addFileToProject('Foo.groovy', 'class Foo {} ')
-    def bar = myFixture.addFileToProject('Bar.groovy', 'class Bar extends Foo {}')
-    def goo = myFixture.addFileToProject('Goo.groovy', 'class Goo extends Bar {}')
-    assertEmpty(make());
-
-    touch(foo.virtualFile)
-    touch(goo.virtualFile)
-    assertEmpty(make());
-  }
-
-  public void testJavaDependsOnGroovyEnum() throws Throwable {
-    myFixture.addFileToProject("Foo.groovy", "enum Foo { FOO }")
-    myFixture.addClass("class Bar { Foo f; }")
-    assertEmpty(make())
-  }
-
-  public void testDeleteTransitiveJavaClass() throws Throwable {
-    myFixture.addClass("public interface IFoo { int foo(); }");
-    myFixture.addClass("public class Foo implements IFoo {" +
-                       "  public int foo() { return 239; }" +
-                       "}");
-    final PsiFile bar = myFixture.addFileToProject("Bar.groovy", "class Bar {" +
-                                                                 "Foo foo\n" +
-                                                                 "public static void main(String[] args) { " +
-                                                                 "  System.out.println(new Foo().foo());" +
-                                                                 "}" +
-                                                                 "}");
-    assertEmpty(make());
-    assertOutput("Bar", "239");
-
-    deleteClassFile("IFoo");
-    touch(bar.getVirtualFile());
-
-    //assertTrue(assertOneElement(make()).contains("WARNING: Groovyc stub generation failed"));
-    assertEmpty make()
-    assertOutput("Bar", "239");
-  }
-
-  public void testGroovyDependsOnGroovy() throws Throwable {
-    myFixture.addClass("public class JustToMakeGroovyGenerateStubs {}");
-    myFixture.addFileToProject("Foo.groovy", "class Foo { }");
-    final PsiFile bar = myFixture.addFileToProject("Bar.groovy", "class Bar {" +
-                                                                 "def foo(Foo f) {}\n" +
-                                                                 "public static void main(String[] args) { " +
-                                                                 "  System.out.println(239);" +
-                                                                 "}" +
-                                                                 "}");
-    assertEmpty(make());
-    assertOutput("Bar", "239");
-
-    touch(bar.getVirtualFile());
-
-    assertEmpty(make());
-    assertOutput("Bar", "239");
-  }
-
-  @Override
-  void runBare() {
-    def ideaLog = new File(TestLoggerFactory.testLogDir, "idea.log")
-    def makeLog = new File(PathManager.systemPath, "compile-server/server.log")
-    if (ideaLog.exists()) {
-      FileUtil.delete(ideaLog)
-    }
-    if (makeLog.exists()) {
-      FileUtil.delete(makeLog)
-    }
-
-    try {
-      super.runBare()
-    }
-    catch (Throwable e) {
-      if (ideaLog.exists()) {
-        //println "Idea Log:"
-        //println ideaLog.text
-      }
-      if (makeLog.exists()) {
-        println "Server Log:"
-        println makeLog.text
-      }
-      throw e
-    }
-    finally {
-      System.out.flush()
-    }
-  }
-
-  public void testMakeInTests() throws Throwable {
-    setupTestSources();
-    myFixture.project.messageBus.connect(testRootDisposable).subscribe(VirtualFileManager.VFS_CHANGES, new BulkFileListener() {
-      @Override
-      void before(List<? extends VFileEvent> events) {
-      }
-
-      @Override
-      void after(List<? extends VFileEvent> events) {
-        println events
-      }
-    })
-    myFixture.addFileToProject("tests/Super.groovy", "class Super {}");
-    assertEmpty(make());
-
-    println 'after first make'
-
-    def sub = myFixture.addFileToProject("tests/Sub.groovy", "class Sub {\n" +
-      "  Super xxx() {}\n" +
-      "  static void main(String[] args) {" +
-      "    println 'hello'" +
-      "  }" +
-      "}");
-
-    def javaFile = myFixture.addFileToProject("tests/Java.java", "public class Java {}");
-
-    assertEmpty(make());
-    assertOutput("Sub", "hello");
-  }
-
-  public void testTestsDependOnProduction() throws Throwable {
-    setupTestSources();
-    myFixture.addFileToProject("src/com/Bar.groovy", "package com\n" +
-                                                     "class Bar {}");
-    myFixture.addFileToProject("src/com/ToGenerateStubs.java", "package com;\n" +
-                                                               "public class ToGenerateStubs {}");
-    myFixture.addFileToProject("tests/com/BarTest.groovy", "package com\n" +
-                                                           "class BarTest extends Bar {}");
-    assertEmpty(make());
-  }
-
-  public void testStubForGroovyExtendingJava() throws Exception {
-    myFixture.addClass("public class Foo {}");
-    myFixture.addFileToProject("Bar.groovy", "class Bar extends Foo {}");
-    myFixture.addClass("public class Goo extends Bar {}");
-
-    assertEmpty(make());
-  }
-
-  public void testDontApplyTransformsFromSameModule() throws Exception {
-    addTransform();
-
-    myFixture.addClass("public class JavaClassToGenerateStubs {}");
-
-    assertEmpty(make());
-
-  }
-
-  private void addTransform() throws IOException {
-    myFixture.addFileToProject("Transf.groovy", """
-import org.codehaus.groovy.ast.*
-import org.codehaus.groovy.control.*
-import org.codehaus.groovy.transform.*
-@GroovyASTTransformation(phase = CompilePhase.CONVERSION)
-public class Transf implements ASTTransformation {
-  void visit(ASTNode[] nodes, SourceUnit sourceUnit) {
-    ModuleNode module = nodes[0]
-    for (clazz in module.classes) {
-      if (clazz.name.contains('Bar')) {
-        module.addStaticStarImport('Foo', ClassHelper.makeWithoutCaching(Foo.class))
-      }
-    }
-  }
-}""");
-
-    myFixture.addFileToProject("Foo.groovy", "class Foo {\n" +
-                                             "static def autoImported() { 239 }\n" +
-                                             "}");
-
-    CompilerConfiguration.getInstance(getProject()).addResourceFilePattern("*.ASTTransformation");
-
-    myFixture.addFileToProject("META-INF/services/org.codehaus.groovy.transform.ASTTransformation", "Transf");
-  }
-
-  public void testApplyTransformsFromDependencies() throws Exception {
-    addTransform();
-
-    myFixture.addFileToProject("dependent/Bar.groovy", "class Bar {\n" +
-                                                       "  static Object zzz = autoImported()\n" +
-                                                       "  static void main(String[] args) {\n" +
-                                                       "    println zzz\n" +
-                                                       "  }\n" +
-                                                       "}");
-
-    myFixture.addFileToProject("dependent/AJavaClass.java", "class AJavaClass {}");
-
-    Module dep = addDependentModule();
-
-    addGroovyLibrary(dep);
-
-    assertEmpty(make());
-    assertOutput("Bar", "239", dep);
-  }
-
-  public void testIndirectDependencies() throws Exception {
-    myFixture.addFileToProject("dependent1/Bar1.groovy", "class Bar1 {}");
-    myFixture.addFileToProject("dependent2/Bar2.groovy", "class Bar2 extends Bar1 {}");
-    PsiFile main = myFixture.addFileToProject("Main.groovy", "class Main extends Bar2 {}");
-
-    Module dep1 = addModule('dependent1')
-    Module dep2 = addModule('dependent2')
-    ModuleRootModificationUtil.addDependency dep2, dep1
-    ModuleRootModificationUtil.addDependency myModule, dep2
-
-    addGroovyLibrary(dep1);
-    addGroovyLibrary(dep2);
-
-    assertEmpty(make())
-
-    touch(main.virtualFile)
-    assertEmpty(make())
-  }
-
-  public void testExtendFromGroovyAbstractClass() throws Exception {
-    myFixture.addFileToProject "Super.groovy", "abstract class Super {}"
-    myFixture.addFileToProject "AJava.java", "public class AJava {}"
-    assertEmpty make()
-
-    myFixture.addFileToProject "Sub.groovy", "class Sub extends Super {}"
-    assertEmpty make()
-  }
-
-  public void test1_7InnerClass() throws Exception {
-    myFixture.addFileToProject "Foo.groovy", """
-class Foo {
-  static class Bar {}
-}"""
-    def javaFile = myFixture.addFileToProject("AJava.java", "public class AJava extends Foo.Bar {}")
-    assertEmpty make()
-
-    touch(javaFile.virtualFile)
-    assertEmpty make()
-  }
-
-  public void testRecompileDependentClass() throws Exception {
-    def cloud = myFixture.addFileToProject("Cloud.groovy", """
-class Cloud {
-  def accessFooProperty(Foo c) {
-    c.prop = 2
-  }
-}
-""")
-    myFixture.addFileToProject "Foo.groovy", """
-class Foo {
-  def withGooParameter(Goo x) {}
-}"""
-    def goo = myFixture.addFileToProject("Goo.groovy", "class Goo {}")
-
-    assertEmpty make()
-
-    touch(cloud.virtualFile)
-    touch(goo.virtualFile)
-    assertEmpty make()
-  }
-
-  public void testRecompileExpressionReferences() throws Exception {
-    def rusCon = myFixture.addFileToProject('RusCon.groovy', '''
-interface RusCon {
-  Closure foo = { Seq.foo() }
-}''')
-    myFixture.addFileToProject "Seq.groovy", """
-class Seq implements RusCon {
-  static def foo() { }
-}"""
-    assertEmpty make()
-
-    touch(rusCon.virtualFile)
-    assertEmpty make()
-  }
-
-  public void testRecompileImportedClass() throws Exception {
-    def bar = myFixture.addFileToProject("pack/Bar.groovy", """
-package pack
-import pack.Foo
-class Bar {}
-""")
-    myFixture.addFileToProject "pack/Foo.groovy", """
-package pack
-class Foo extends Goo {
-}"""
-    def goo = myFixture.addFileToProject("pack/Goo.groovy", """
-package pack
-class Goo {}""")
-
-    assertEmpty make()
-
-    touch(bar.virtualFile)
-    touch(goo.virtualFile)
-    assertEmpty make()
-  }
-
-  public void testRecompileDependentClassesWithOnlyOneChanged() throws Exception {
-    def bar = myFixture.addFileToProject("Bar.groovy", """
-class Bar {
-  Foo f
-}
-""")
-    myFixture.addFileToProject "Foo.groovy", """
-class Foo extends Bar {
-}"""
-
-    assertEmpty make()
-
-    touch(bar.virtualFile)
-    assertEmpty make()
-  }
-
-  public void testDollarGroovyInnerClassUsagesInStubs() throws Exception {
-    def javaFile = myFixture.addClass("""
-      public class JavaClass {
-        public static class InnerJavaClass {}
-      }
-""")
-    myFixture.addFileToProject("WithInner.groovy", """
-class WithInner {
-  static class Inner {}
-}
-""")
-    assertEmpty make()
-
-    myFixture.addFileToProject("Usage.groovy", """
-class Usage {
-  def foo(WithInner.Inner i) {}
-  def foo(JavaClass.InnerJavaClass i) {}
-}
-""")
-
-    touch(javaFile.containingFile.virtualFile)
-    assertEmpty make()
-  }
-
-  public void testDollarGroovyInnerClassUsagesInStubs2() throws Exception {
-    myFixture.addClass(""" public class JavaClass { } """)
-    myFixture.addFileToProject("WithInner.groovy", """
-class WithInner {
-  static class Inner {}
-}
-""")
-
-    myFixture.addFileToProject("Usage.groovy", """
-class Usage {
-  def foo(WithInner.Inner i) {}
-}
-""")
-
-    assertEmpty make()
-  }
-
-  public void testGroovyAnnotations() {
-    myFixture.addClass 'public @interface Anno { Class[] value(); }'
-    myFixture.addFileToProject 'Foo.groovy', '@Anno([String]) class Foo {}'
-    myFixture.addFileToProject 'Bar.java', 'class Bar extends Foo {}'
-
-    assertEmpty make()
-  }
-
-  public void testGenericStubs() {
-    myFixture.addFileToProject 'Foo.groovy', 'class Foo { List<String> list }'
-    myFixture.addFileToProject 'Bar.java', 'class Bar {{ for (String s : new Foo().getList()) {} }}'
-    assertEmpty make()
-  }
-
-  public void testDuplicateClassDuringCompilation() throws Exception {
-    def base = myFixture.addFileToProject('p/Base.groovy', 'package p; class Base { }').virtualFile
-    myFixture.addFileToProject('p/Indirect.groovy', '''package p
-class Indirect {
-  private static class Inner { Base b }
-
-  private Indirect.Inner foo(Indirect.Inner g1, Inner g2, Base b) {}
- }''').virtualFile
-    def foo = myFixture.addFileToProject('Foo.groovy', 'class Foo { p.Indirect foo() {} }').virtualFile
-    assertEmpty make()
-
-    touch(foo)
-    touch(base)
-    assertEmpty make()
-  }
-
-  public void testDontRecompileUnneeded() {
-    myFixture.addFileToProject('Base.groovy', 'class Base { }')
-    def foo = myFixture.addFileToProject('Foo.groovy', 'class Foo extends Base { }').virtualFile
-    myFixture.addFileToProject('Bar.groovy', 'class Bar extends Foo { }')
-    def main = myFixture.addFileToProject('Main.groovy', 'class Main extends Bar { }').virtualFile
-    assertEmpty make()
-    long oldBaseStamp = findClassFile("Base").modificationStamp
-    long oldMainStamp = findClassFile("Main").modificationStamp
-
-    touch(main)
-    touch(foo)
-    assertEmpty make()
-    assert oldMainStamp != findClassFile("Main").modificationStamp
-    assert oldBaseStamp == findClassFile("Base").modificationStamp
-  }
-
-  public void testPartialCrossRecompile() {
-    def used = myFixture.addFileToProject('Used.groovy', 'class Used { }')
-    def java = myFixture.addFileToProject('Java.java', 'class Java { void foo(Used used) {} }')
-    def main = myFixture.addFileToProject('Main.groovy', 'class Main extends Java {  }').virtualFile
-
-    assertEmpty compileModule(myModule)
-    if (!useJps()) {
-      assertEmpty compileFiles(used.virtualFile, main)
-    }
-
-    touch(used.virtualFile)
-    touch(main)
-    assertEmpty make()
-
-    assertEmpty compileModule(myModule)
-    assertEmpty compileModule(myModule)
-
-    setFileText(used, 'class Used2 {}')
-    shouldFail { make() }
-    assert findClassFile('Used') == null
-
-    setFileText(used, 'class Used3 {}')
-    setFileText(java, 'class Java { void foo(Used3 used) {} }')
-    assertEmpty make()
-
-    assert findClassFile('Used2') == null
-  }
-
-  public void testClassLoadingDuringBytecodeGeneration() {
-    def used = myFixture.addFileToProject('Used.groovy', 'class Used { }')
-    def java = myFixture.addFileToProject('Java.java', '''
-abstract class Java {
-  Object getProp() { return null; }
-  abstract void foo(Used used);
-}''')
-    def main = myFixture.addFileToProject('Main.groovy', '''
-class Main {
-  def foo(Java j) {
-    return j.prop
-  }
-}''').virtualFile
-
-    assertEmpty make()
-
-    touch(used.virtualFile)
-    touch(main)
-    assertEmpty make()
-  }
-
-  public void testMakeInDependentModuleAfterChunkRebuild() {
-    def used = myFixture.addFileToProject('Used.groovy', 'class Used { }')
-    def java = myFixture.addFileToProject('Java.java', 'class Java { void foo(Used used) {} }')
-    def main = myFixture.addFileToProject('Main.groovy', 'class Main extends Java {  }').virtualFile
-
-    addGroovyLibrary(addDependentModule())
-
-    def dep = myFixture.addFileToProject("dependent/Dep.java", "class Dep { }")
-
-    assertEmpty make()
-
-    setFileText(used, 'class Used { String prop }')
-    touch(main)
-    setFileText(dep, 'class Dep { String prop = new Used().getProp(); }')
-
-    assertEmpty make()
-  }
-
-  public void "test module cycle"() {
-    def dep = addDependentModule()
-    ModuleRootModificationUtil.addDependency(myModule, dep)
-    addGroovyLibrary(dep)
-
-    myFixture.addFileToProject('Foo.groovy', 'class Foo extends Bar { static void main(String[] args) { println "Hello from Foo" } }')
-    myFixture.addFileToProject('FooX.java', 'class FooX extends Bar { }')
-    myFixture.addFileToProject("dependent/Bar.groovy", "class Bar { Foo f; static void main(String[] args) { println 'Hello from Bar' } }")
-    myFixture.addFileToProject("dependent/BarX.java", "class BarX { Foo f; }")
-
-    def checkClassFiles = {
-      assert findClassFile('Foo', myModule)
-      assert findClassFile('FooX', myModule)
-      assert findClassFile('Bar', dep)
-      assert findClassFile('BarX', dep)
-
-      assert !findClassFile('Bar', myModule)
-      assert !findClassFile('BarX', myModule)
-      assert !findClassFile('Foo', dep)
-      assert !findClassFile('FooX', dep)
-    }
-
-    println make().join('\n')
-    checkClassFiles()
-
-    println make().join('\n')
-    checkClassFiles()
-
-    assertOutput('Foo', 'Hello from Foo', myModule)
-    assertOutput('Bar', 'Hello from Bar', dep)
-
-    checkClassFiles()
-  }
-
-  public void testCompileTimeConstants() {
-    myFixture.addFileToProject 'Gr.groovy', '''
-interface Gr {
-  String HELLO = "Hello"
-  int MAGIC = 239
-  Boolean BOOL = true
-  boolean bool = true
-}'''
-    myFixture.addFileToProject 'Main.java', '''
-public class Main {
-  public static void main(String[] args) {
-    System.out.println(Gr.HELLO + ", " + Gr.BOOL + Gr.bool + Gr.MAGIC);
-  }
-}
-'''
-    make()
-    assertOutput 'Main', 'Hello, truetrue239'
-  }
-
-  public void "test reporting rebuild errors caused by missing files excluded from compilation"() {
-    def foo = myFixture.addFileToProject('Foo.groovy', 'class Foo {}')
-    myFixture.addFileToProject 'Bar.groovy', 'class Bar extends Foo {}'
-
-    make()
-
-    excludeFromCompilation(foo)
-
-    shouldFail { rebuild() }
-  }
-
-  private void excludeFromCompilation(PsiFile foo) {
-    final ExcludedEntriesConfiguration configuration =
-      ((CompilerConfigurationImpl)CompilerConfiguration.getInstance(project)).getExcludedEntriesConfiguration()
-    configuration.addExcludeEntryDescription(new ExcludeEntryDescription(foo.virtualFile, false, true, testRootDisposable))
-    CompileServerManager.instance.shutdownServer()
-  }
-
-  public void "test make stub-level error and correct it"() {
-    def foo = myFixture.addFileToProject('Foo.groovy', 'class Foo { }')
-    myFixture.addFileToProject('Bar.java', 'class Bar extends Foo {}')
-
-    assertEmpty make()
-
-    setFileText(foo, 'class Foo implements Runnabl {}')
-
-    shouldFail { make() }
-
-    setFileText(foo, 'class Foo {}')
-
-    assertEmpty make()
-  }
-
-  //todo jeka: when recompiling module, delete all class files including those with excluded source
-  public void "_test reporting module compile errors caused by missing files excluded from compilation"() {
-    def foo = myFixture.addFileToProject('Foo.groovy', 'class Foo {}')
-    myFixture.addFileToProject('Bar.groovy', 'class Bar extends Foo {}')
-
-    make()
-
-    excludeFromCompilation(foo)
-
-    shouldFail { compileModule(myModule) }
-  }
-
-  public void "test stubs generated while processing groovy class file dependencies"() {
-    def foo = myFixture.addFileToProject('Foo.groovy', 'class Foo { }')
-    def bar = myFixture.addFileToProject('Bar.groovy', 'class Bar extends Foo { }')
-    def client = myFixture.addFileToProject('Client.groovy', 'class Client { Bar bar = new Bar() }')
-    def java = myFixture.addFileToProject('Java.java', 'class Java extends Client { String getName(Bar bar) { return bar.toString();  } }')
-
-    assertEmpty(make())
-
-    setFileText(bar, 'class Bar { }')
-
-    assertEmpty(make())
-    assert findClassFile("Client")
-  }
-
-  public void "test ignore groovy internal non-existent interface helper inner class"() {
-    myFixture.addFileToProject 'Foo.groovy', '''
-interface Foo {}
-
-class Zoo {
-  Foo foo() {}
-  static class Inner implements Foo {}
-}
-
-'''
-    def bar = myFixture.addFileToProject('Bar.groovy', 'class Bar { def foo = new Zoo.Inner() {}  }')
-
-    assertEmpty make()
-    assertEmpty compileFiles(bar.virtualFile)
-  }
-
-  public void "test multiline strings"() {
-    myFixture.addFileToProject 'Foo.groovy', '''class Foo {
-  public static final String s = """
-multi
-line
-string
-"""
- } '''
-    myFixture.addFileToProject 'Bar.java', 'class Bar extends Foo {} '
-
-    assertEmpty make()
-  }
-
-  public static class IdeaModeTest extends GroovyCompilerTest {
-    @Override protected boolean useJps() { false }
-  }
-
-  public static class JpsModeTest extends GroovyCompilerTest {
-    @Override protected boolean useJps() { true }
-
-    @Override
-    protected void tearDown() {
-      File systemRoot = CompileServerManager.getInstance().getCompileServerSystemRoot()
-      try {
-        super.tearDown()
-      }
-      finally {
-        File[] files = systemRoot.listFiles()
-        if (files != null) {
-          for (File file : files) {
-            if (file.isDirectory()) {
-              FileUtil.delete(file);
-            }
-          }
-        }
-      }
-    }
-  }
-}
->>>>>>> 62c012c0
+/*
+ * Copyright 2000-2009 JetBrains s.r.o.
+ *
+ *  Licensed under the Apache License, Version 2.0 (the "License");
+ *  you may not use this file except in compliance with the License.
+ *  You may obtain a copy of the License at
+ *
+ *  http://www.apache.org/licenses/LICENSE-2.0
+ *
+ *  Unless required by applicable law or agreed to in writing, software
+ *  distributed under the License is distributed on an "AS IS" BASIS,
+ *  WITHOUT WARRANTIES OR CONDITIONS OF ANY KIND, either express or implied.
+ *  See the License for the specific language governing permissions and
+ *  limitations under the License.
+ */
+
+package org.jetbrains.plugins.groovy.compiler;
+
+
+import com.intellij.compiler.CompileServerManager
+import com.intellij.compiler.CompilerConfiguration
+import com.intellij.compiler.CompilerConfigurationImpl
+import com.intellij.openapi.application.PathManager
+import com.intellij.openapi.compiler.options.ExcludeEntryDescription
+import com.intellij.openapi.compiler.options.ExcludedEntriesConfiguration
+import com.intellij.openapi.module.Module
+import com.intellij.openapi.roots.ModuleRootModificationUtil
+import com.intellij.openapi.util.io.FileUtil
+import com.intellij.openapi.vfs.VirtualFile
+import com.intellij.psi.PsiFile
+import com.intellij.testFramework.TestLoggerFactory
+import junit.framework.AssertionFailedError
+import com.intellij.openapi.vfs.VirtualFileManager
+import com.intellij.openapi.vfs.newvfs.BulkFileListener
+import com.intellij.openapi.vfs.newvfs.events.VFileEvent
+
+/**
+ * @author peter
+ */
+public abstract class GroovyCompilerTest extends GroovyCompilerTestCase {
+  @Override protected void setUp() {
+    super.setUp();
+    addGroovyLibrary(myModule);
+  }
+
+  public void testPlainGroovy() throws Throwable {
+    myFixture.addFileToProject("A.groovy", "println '239'");
+    assertEmpty(make());
+    assertOutput("A", "239");
+  }
+
+  public void testJavaDependsOnGroovy() throws Throwable {
+    myFixture.addClass("public class Foo {" +
+                       "public static void main(String[] args) { " +
+                       "  System.out.println(new Bar().foo());" +
+                       "}" +
+                       "}");
+    myFixture.addFileToProject("Bar.groovy", "class Bar {" +
+                                             "  def foo() {" +
+                                             "    239" +
+                                             "  }" +
+                                             "}");
+    make();
+    assertOutput("Foo", "239");
+  }
+
+  public void testCorrectFailAndCorrect() throws Exception {
+    myFixture.addClass("public class Foo {" +
+                       "public static void main(String[] args) { " +
+                       "  System.out.println(new Bar().foo());" +
+                       "}" +
+                       "}");
+    final String barText = "class Bar {" + "  def foo() { 239  }" + "}";
+    final PsiFile file = myFixture.addFileToProject("Bar.groovy", barText);
+    make()
+    assertOutput("Foo", "239");
+
+    setFileText(file, "class Bar {}");
+    shouldFail { make() }
+
+    setFileText(file, barText);
+    make();
+    assertOutput("Foo", "239");
+  }
+
+  private void shouldFail(Closure action) {
+    try {
+      action()
+      fail("Make should fail");
+    }
+    catch (RuntimeException e) {
+      if (!(e.getCause() instanceof AssertionFailedError)) {
+        throw e;
+      }
+    }
+  }
+
+  public void testRenameToJava() throws Throwable {
+    myFixture.addClass("public class Foo {" +
+                       "public static void main(String[] args) { " +
+                       "  System.out.println(new Bar().foo());" +
+                       "}" +
+                       "}");
+
+    final PsiFile bar =
+      myFixture.addFileToProject("Bar.groovy", "public class Bar {" + "public int foo() { " + "  return 239;" + "}" + "}");
+
+    make();
+    assertOutput("Foo", "239");
+
+    setFileName bar, "Bar.java"
+
+    make();
+    assertOutput("Foo", "239");
+  }
+
+  public void testTransitiveJavaDependency() throws Throwable {
+    final VirtualFile ifoo = myFixture.addClass("public interface IFoo { int foo(); }").getContainingFile().getVirtualFile();
+    myFixture.addClass("public class Foo implements IFoo {" +
+                       "  public int foo() { return 239; }" +
+                       "}");
+    final PsiFile bar = myFixture.addFileToProject("Bar.groovy", "class Bar {" +
+                                                                 "Foo foo\n" +
+                                                                 "public static void main(String[] args) { " +
+                                                                 "  System.out.println(new Foo().foo());" +
+                                                                 "}" +
+                                                                 "}");
+    assertEmpty(make());
+    assertOutput("Bar", "239");
+
+    touch(ifoo);
+    touch(bar.getVirtualFile());
+
+    //assertTrue(assertOneElement(make()).contains("WARNING: Groovyc stub generation failed"));
+    assertEmpty make()
+    assertOutput("Bar", "239");
+  }
+
+  public void testTransitiveJavaDependencyThroughGroovy() throws Throwable {
+    myFixture.addClass("public class IFoo { void foo() {} }").getContainingFile().getVirtualFile();
+    myFixture.addFileToProject("Foo.groovy", "class Foo {\n" +
+                                             "  static IFoo f\n" +
+                                             "  public int foo() { return 239; }\n" +
+                                             "}");
+    final PsiFile bar = myFixture.addFileToProject("Bar.groovy", "class Bar extends Foo {" +
+                                                                 "public static void main(String[] args) { " +
+                                                                 "  System.out.println(new Foo().foo());" +
+                                                                 "}" +
+                                                                 "}");
+    assertEmpty(make());
+    assertOutput("Bar", "239");
+
+    deleteClassFile("IFoo");
+    touch(bar.getVirtualFile());
+
+    //assertTrue(assertOneElement(make()).contains("WARNING: Groovyc error"));
+    assertEmpty make()
+    assertOutput("Bar", "239");
+  }
+
+  public void testTransitiveGroovyDependency() throws Throwable {
+    def foo = myFixture.addFileToProject('Foo.groovy', 'class Foo {} ')
+    def bar = myFixture.addFileToProject('Bar.groovy', 'class Bar extends Foo {}')
+    def goo = myFixture.addFileToProject('Goo.groovy', 'class Goo extends Bar {}')
+    assertEmpty(make());
+
+    touch(foo.virtualFile)
+    touch(goo.virtualFile)
+    assertEmpty(make());
+  }
+
+  public void testJavaDependsOnGroovyEnum() throws Throwable {
+    myFixture.addFileToProject("Foo.groovy", "enum Foo { FOO }")
+    myFixture.addClass("class Bar { Foo f; }")
+    assertEmpty(make())
+  }
+
+  public void testDeleteTransitiveJavaClass() throws Throwable {
+    myFixture.addClass("public interface IFoo { int foo(); }");
+    myFixture.addClass("public class Foo implements IFoo {" +
+                       "  public int foo() { return 239; }" +
+                       "}");
+    final PsiFile bar = myFixture.addFileToProject("Bar.groovy", "class Bar {" +
+                                                                 "Foo foo\n" +
+                                                                 "public static void main(String[] args) { " +
+                                                                 "  System.out.println(new Foo().foo());" +
+                                                                 "}" +
+                                                                 "}");
+    assertEmpty(make());
+    assertOutput("Bar", "239");
+
+    deleteClassFile("IFoo");
+    touch(bar.getVirtualFile());
+
+    //assertTrue(assertOneElement(make()).contains("WARNING: Groovyc stub generation failed"));
+    assertEmpty make()
+    assertOutput("Bar", "239");
+  }
+
+  public void testGroovyDependsOnGroovy() throws Throwable {
+    myFixture.addClass("public class JustToMakeGroovyGenerateStubs {}");
+    myFixture.addFileToProject("Foo.groovy", "class Foo { }");
+    final PsiFile bar = myFixture.addFileToProject("Bar.groovy", "class Bar {" +
+                                                                 "def foo(Foo f) {}\n" +
+                                                                 "public static void main(String[] args) { " +
+                                                                 "  System.out.println(239);" +
+                                                                 "}" +
+                                                                 "}");
+    assertEmpty(make());
+    assertOutput("Bar", "239");
+
+    touch(bar.getVirtualFile());
+
+    assertEmpty(make());
+    assertOutput("Bar", "239");
+  }
+
+  @Override
+  void runBare() {
+    def ideaLog = new File(TestLoggerFactory.testLogDir, "idea.log")
+    def makeLog = new File(PathManager.systemPath, "compile-server/server.log")
+    if (ideaLog.exists()) {
+      FileUtil.delete(ideaLog)
+    }
+    if (makeLog.exists()) {
+      FileUtil.delete(makeLog)
+    }
+
+    try {
+      super.runBare()
+    }
+    catch (Throwable e) {
+      if (ideaLog.exists()) {
+        //println "Idea Log:"
+        //println ideaLog.text
+      }
+      if (makeLog.exists()) {
+        println "Server Log:"
+        println makeLog.text
+      }
+      throw e
+    }
+    finally {
+      System.out.flush()
+    }
+  }
+
+  public void testMakeInTests() throws Throwable {
+    setupTestSources();
+    myFixture.project.messageBus.connect(testRootDisposable).subscribe(VirtualFileManager.VFS_CHANGES, new BulkFileListener() {
+      @Override
+      void before(List<? extends VFileEvent> events) {
+      }
+
+      @Override
+      void after(List<? extends VFileEvent> events) {
+        println events
+      }
+    })
+    myFixture.addFileToProject("tests/Super.groovy", "class Super {}");
+    assertEmpty(make());
+
+    println 'after first make'
+
+    def sub = myFixture.addFileToProject("tests/Sub.groovy", "class Sub {\n" +
+      "  Super xxx() {}\n" +
+      "  static void main(String[] args) {" +
+      "    println 'hello'" +
+      "  }" +
+      "}");
+
+    def javaFile = myFixture.addFileToProject("tests/Java.java", "public class Java {}");
+
+    assertEmpty(make());
+    assertOutput("Sub", "hello");
+  }
+
+  public void testTestsDependOnProduction() throws Throwable {
+    setupTestSources();
+    myFixture.addFileToProject("src/com/Bar.groovy", "package com\n" +
+                                                     "class Bar {}");
+    myFixture.addFileToProject("src/com/ToGenerateStubs.java", "package com;\n" +
+                                                               "public class ToGenerateStubs {}");
+    myFixture.addFileToProject("tests/com/BarTest.groovy", "package com\n" +
+                                                           "class BarTest extends Bar {}");
+    assertEmpty(make());
+  }
+
+  public void testStubForGroovyExtendingJava() throws Exception {
+    myFixture.addClass("public class Foo {}");
+    myFixture.addFileToProject("Bar.groovy", "class Bar extends Foo {}");
+    myFixture.addClass("public class Goo extends Bar {}");
+
+    assertEmpty(make());
+  }
+
+  public void testDontApplyTransformsFromSameModule() throws Exception {
+    addTransform();
+
+    myFixture.addClass("public class JavaClassToGenerateStubs {}");
+
+    assertEmpty(make());
+
+  }
+
+  private void addTransform() throws IOException {
+    myFixture.addFileToProject("Transf.groovy", """
+import org.codehaus.groovy.ast.*
+import org.codehaus.groovy.control.*
+import org.codehaus.groovy.transform.*
+@GroovyASTTransformation(phase = CompilePhase.CONVERSION)
+public class Transf implements ASTTransformation {
+  void visit(ASTNode[] nodes, SourceUnit sourceUnit) {
+    ModuleNode module = nodes[0]
+    for (clazz in module.classes) {
+      if (clazz.name.contains('Bar')) {
+        module.addStaticStarImport('Foo', ClassHelper.makeWithoutCaching(Foo.class))
+      }
+    }
+  }
+}""");
+
+    myFixture.addFileToProject("Foo.groovy", "class Foo {\n" +
+                                             "static def autoImported() { 239 }\n" +
+                                             "}");
+
+    CompilerConfiguration.getInstance(getProject()).addResourceFilePattern("*.ASTTransformation");
+
+    myFixture.addFileToProject("META-INF/services/org.codehaus.groovy.transform.ASTTransformation", "Transf");
+  }
+
+  public void testApplyTransformsFromDependencies() throws Exception {
+    addTransform();
+
+    myFixture.addFileToProject("dependent/Bar.groovy", "class Bar {\n" +
+                                                       "  static Object zzz = autoImported()\n" +
+                                                       "  static void main(String[] args) {\n" +
+                                                       "    println zzz\n" +
+                                                       "  }\n" +
+                                                       "}");
+
+    myFixture.addFileToProject("dependent/AJavaClass.java", "class AJavaClass {}");
+
+    Module dep = addDependentModule();
+
+    addGroovyLibrary(dep);
+
+    assertEmpty(make());
+    assertOutput("Bar", "239", dep);
+  }
+
+  public void testIndirectDependencies() throws Exception {
+    myFixture.addFileToProject("dependent1/Bar1.groovy", "class Bar1 {}");
+    myFixture.addFileToProject("dependent2/Bar2.groovy", "class Bar2 extends Bar1 {}");
+    PsiFile main = myFixture.addFileToProject("Main.groovy", "class Main extends Bar2 {}");
+
+    Module dep1 = addModule('dependent1')
+    Module dep2 = addModule('dependent2')
+    ModuleRootModificationUtil.addDependency dep2, dep1
+    ModuleRootModificationUtil.addDependency myModule, dep2
+
+    addGroovyLibrary(dep1);
+    addGroovyLibrary(dep2);
+
+    assertEmpty(make())
+
+    touch(main.virtualFile)
+    assertEmpty(make())
+  }
+
+  public void testExtendFromGroovyAbstractClass() throws Exception {
+    myFixture.addFileToProject "Super.groovy", "abstract class Super {}"
+    myFixture.addFileToProject "AJava.java", "public class AJava {}"
+    assertEmpty make()
+
+    myFixture.addFileToProject "Sub.groovy", "class Sub extends Super {}"
+    assertEmpty make()
+  }
+
+  public void test1_7InnerClass() throws Exception {
+    myFixture.addFileToProject "Foo.groovy", """
+class Foo {
+  static class Bar {}
+}"""
+    def javaFile = myFixture.addFileToProject("AJava.java", "public class AJava extends Foo.Bar {}")
+    assertEmpty make()
+
+    touch(javaFile.virtualFile)
+    assertEmpty make()
+  }
+
+  public void testRecompileDependentClass() throws Exception {
+    def cloud = myFixture.addFileToProject("Cloud.groovy", """
+class Cloud {
+  def accessFooProperty(Foo c) {
+    c.prop = 2
+  }
+}
+""")
+    myFixture.addFileToProject "Foo.groovy", """
+class Foo {
+  def withGooParameter(Goo x) {}
+}"""
+    def goo = myFixture.addFileToProject("Goo.groovy", "class Goo {}")
+
+    assertEmpty make()
+
+    touch(cloud.virtualFile)
+    touch(goo.virtualFile)
+    assertEmpty make()
+  }
+
+  public void testRecompileExpressionReferences() throws Exception {
+    def rusCon = myFixture.addFileToProject('RusCon.groovy', '''
+interface RusCon {
+  Closure foo = { Seq.foo() }
+}''')
+    myFixture.addFileToProject "Seq.groovy", """
+class Seq implements RusCon {
+  static def foo() { }
+}"""
+    assertEmpty make()
+
+    touch(rusCon.virtualFile)
+    assertEmpty make()
+  }
+
+  public void testRecompileImportedClass() throws Exception {
+    def bar = myFixture.addFileToProject("pack/Bar.groovy", """
+package pack
+import pack.Foo
+class Bar {}
+""")
+    myFixture.addFileToProject "pack/Foo.groovy", """
+package pack
+class Foo extends Goo {
+}"""
+    def goo = myFixture.addFileToProject("pack/Goo.groovy", """
+package pack
+class Goo {}""")
+
+    assertEmpty make()
+
+    touch(bar.virtualFile)
+    touch(goo.virtualFile)
+    assertEmpty make()
+  }
+
+  public void testRecompileDependentClassesWithOnlyOneChanged() throws Exception {
+    def bar = myFixture.addFileToProject("Bar.groovy", """
+class Bar {
+  Foo f
+}
+""")
+    myFixture.addFileToProject "Foo.groovy", """
+class Foo extends Bar {
+}"""
+
+    assertEmpty make()
+
+    touch(bar.virtualFile)
+    assertEmpty make()
+  }
+
+  public void testDollarGroovyInnerClassUsagesInStubs() throws Exception {
+    def javaFile = myFixture.addClass("""
+      public class JavaClass {
+        public static class InnerJavaClass {}
+      }
+""")
+    myFixture.addFileToProject("WithInner.groovy", """
+class WithInner {
+  static class Inner {}
+}
+""")
+    assertEmpty make()
+
+    myFixture.addFileToProject("Usage.groovy", """
+class Usage {
+  def foo(WithInner.Inner i) {}
+  def foo(JavaClass.InnerJavaClass i) {}
+}
+""")
+
+    touch(javaFile.containingFile.virtualFile)
+    assertEmpty make()
+  }
+
+  public void testDollarGroovyInnerClassUsagesInStubs2() throws Exception {
+    myFixture.addClass(""" public class JavaClass { } """)
+    myFixture.addFileToProject("WithInner.groovy", """
+class WithInner {
+  static class Inner {}
+}
+""")
+
+    myFixture.addFileToProject("Usage.groovy", """
+class Usage {
+  def foo(WithInner.Inner i) {}
+}
+""")
+
+    assertEmpty make()
+  }
+
+  public void testGroovyAnnotations() {
+    myFixture.addClass 'public @interface Anno { Class[] value(); }'
+    myFixture.addFileToProject 'Foo.groovy', '@Anno([String]) class Foo {}'
+    myFixture.addFileToProject 'Bar.java', 'class Bar extends Foo {}'
+
+    assertEmpty make()
+  }
+
+  public void testGenericStubs() {
+    myFixture.addFileToProject 'Foo.groovy', 'class Foo { List<String> list }'
+    myFixture.addFileToProject 'Bar.java', 'class Bar {{ for (String s : new Foo().getList()) {} }}'
+    assertEmpty make()
+  }
+
+  public void testDuplicateClassDuringCompilation() throws Exception {
+    def base = myFixture.addFileToProject('p/Base.groovy', 'package p; class Base { }').virtualFile
+    myFixture.addFileToProject('p/Indirect.groovy', '''package p
+class Indirect {
+  private static class Inner { Base b }
+
+  private Indirect.Inner foo(Indirect.Inner g1, Inner g2, Base b) {}
+ }''').virtualFile
+    def foo = myFixture.addFileToProject('Foo.groovy', 'class Foo { p.Indirect foo() {} }').virtualFile
+    assertEmpty make()
+
+    touch(foo)
+    touch(base)
+    assertEmpty make()
+  }
+
+  public void testDontRecompileUnneeded() {
+    myFixture.addFileToProject('Base.groovy', 'class Base { }')
+    def foo = myFixture.addFileToProject('Foo.groovy', 'class Foo extends Base { }').virtualFile
+    myFixture.addFileToProject('Bar.groovy', 'class Bar extends Foo { }')
+    def main = myFixture.addFileToProject('Main.groovy', 'class Main extends Bar { }').virtualFile
+    assertEmpty make()
+    long oldBaseStamp = findClassFile("Base").modificationStamp
+    long oldMainStamp = findClassFile("Main").modificationStamp
+
+    touch(main)
+    touch(foo)
+    assertEmpty make()
+    assert oldMainStamp != findClassFile("Main").modificationStamp
+    assert oldBaseStamp == findClassFile("Base").modificationStamp
+  }
+
+  public void testPartialCrossRecompile() {
+    def used = myFixture.addFileToProject('Used.groovy', 'class Used { }')
+    def java = myFixture.addFileToProject('Java.java', 'class Java { void foo(Used used) {} }')
+    def main = myFixture.addFileToProject('Main.groovy', 'class Main extends Java {  }').virtualFile
+
+    assertEmpty compileModule(myModule)
+    if (!useJps()) {
+      assertEmpty compileFiles(used.virtualFile, main)
+    }
+
+    touch(used.virtualFile)
+    touch(main)
+    assertEmpty make()
+
+    assertEmpty compileModule(myModule)
+    assertEmpty compileModule(myModule)
+
+    setFileText(used, 'class Used2 {}')
+    shouldFail { make() }
+    assert findClassFile('Used') == null
+
+    setFileText(used, 'class Used3 {}')
+    setFileText(java, 'class Java { void foo(Used3 used) {} }')
+    assertEmpty make()
+
+    assert findClassFile('Used2') == null
+  }
+
+  public void testClassLoadingDuringBytecodeGeneration() {
+    def used = myFixture.addFileToProject('Used.groovy', 'class Used { }')
+    def java = myFixture.addFileToProject('Java.java', '''
+abstract class Java {
+  Object getProp() { return null; }
+  abstract void foo(Used used);
+}''')
+    def main = myFixture.addFileToProject('Main.groovy', '''
+class Main {
+  def foo(Java j) {
+    return j.prop
+  }
+}''').virtualFile
+
+    assertEmpty make()
+
+    touch(used.virtualFile)
+    touch(main)
+    assertEmpty make()
+  }
+
+  public void testMakeInDependentModuleAfterChunkRebuild() {
+    def used = myFixture.addFileToProject('Used.groovy', 'class Used { }')
+    def java = myFixture.addFileToProject('Java.java', 'class Java { void foo(Used used) {} }')
+    def main = myFixture.addFileToProject('Main.groovy', 'class Main extends Java {  }').virtualFile
+
+    addGroovyLibrary(addDependentModule())
+
+    def dep = myFixture.addFileToProject("dependent/Dep.java", "class Dep { }")
+
+    assertEmpty make()
+
+    setFileText(used, 'class Used { String prop }')
+    touch(main)
+    setFileText(dep, 'class Dep { String prop = new Used().getProp(); }')
+
+    assertEmpty make()
+  }
+
+  public void "test module cycle"() {
+    def dep = addDependentModule()
+    ModuleRootModificationUtil.addDependency(myModule, dep)
+    addGroovyLibrary(dep)
+
+    myFixture.addFileToProject('Foo.groovy', 'class Foo extends Bar { static void main(String[] args) { println "Hello from Foo" } }')
+    myFixture.addFileToProject('FooX.java', 'class FooX extends Bar { }')
+    myFixture.addFileToProject("dependent/Bar.groovy", "class Bar { Foo f; static void main(String[] args) { println 'Hello from Bar' } }")
+    myFixture.addFileToProject("dependent/BarX.java", "class BarX { Foo f; }")
+
+    def checkClassFiles = {
+      assert findClassFile('Foo', myModule)
+      assert findClassFile('FooX', myModule)
+      assert findClassFile('Bar', dep)
+      assert findClassFile('BarX', dep)
+
+      assert !findClassFile('Bar', myModule)
+      assert !findClassFile('BarX', myModule)
+      assert !findClassFile('Foo', dep)
+      assert !findClassFile('FooX', dep)
+    }
+
+    println make().join('\n')
+    checkClassFiles()
+
+    println make().join('\n')
+    checkClassFiles()
+
+    assertOutput('Foo', 'Hello from Foo', myModule)
+    assertOutput('Bar', 'Hello from Bar', dep)
+
+    checkClassFiles()
+  }
+
+  public void testCompileTimeConstants() {
+    myFixture.addFileToProject 'Gr.groovy', '''
+interface Gr {
+  String HELLO = "Hello"
+  int MAGIC = 239
+  Boolean BOOL = true
+  boolean bool = true
+}'''
+    myFixture.addFileToProject 'Main.java', '''
+public class Main {
+  public static void main(String[] args) {
+    System.out.println(Gr.HELLO + ", " + Gr.BOOL + Gr.bool + Gr.MAGIC);
+  }
+}
+'''
+    make()
+    assertOutput 'Main', 'Hello, truetrue239'
+  }
+
+  public void "test reporting rebuild errors caused by missing files excluded from compilation"() {
+    def foo = myFixture.addFileToProject('Foo.groovy', 'class Foo {}')
+    myFixture.addFileToProject 'Bar.groovy', 'class Bar extends Foo {}'
+
+    make()
+
+    excludeFromCompilation(foo)
+
+    shouldFail { rebuild() }
+  }
+
+  private void excludeFromCompilation(PsiFile foo) {
+    final ExcludedEntriesConfiguration configuration =
+      ((CompilerConfigurationImpl)CompilerConfiguration.getInstance(project)).getExcludedEntriesConfiguration()
+    configuration.addExcludeEntryDescription(new ExcludeEntryDescription(foo.virtualFile, false, true, testRootDisposable))
+    CompileServerManager.instance.shutdownServer()
+  }
+
+  public void "test make stub-level error and correct it"() {
+    def foo = myFixture.addFileToProject('Foo.groovy', 'class Foo { }')
+    myFixture.addFileToProject('Bar.java', 'class Bar extends Foo {}')
+
+    assertEmpty make()
+
+    setFileText(foo, 'class Foo implements Runnabl {}')
+
+    shouldFail { make() }
+
+    setFileText(foo, 'class Foo {}')
+
+    assertEmpty make()
+  }
+
+  //todo jeka: when recompiling module, delete all class files including those with excluded source
+  public void "_test reporting module compile errors caused by missing files excluded from compilation"() {
+    def foo = myFixture.addFileToProject('Foo.groovy', 'class Foo {}')
+    myFixture.addFileToProject('Bar.groovy', 'class Bar extends Foo {}')
+
+    make()
+
+    excludeFromCompilation(foo)
+
+    shouldFail { compileModule(myModule) }
+  }
+
+  public void "test stubs generated while processing groovy class file dependencies"() {
+    def foo = myFixture.addFileToProject('Foo.groovy', 'class Foo { }')
+    def bar = myFixture.addFileToProject('Bar.groovy', 'class Bar extends Foo { }')
+    def client = myFixture.addFileToProject('Client.groovy', 'class Client { Bar bar = new Bar() }')
+    def java = myFixture.addFileToProject('Java.java', 'class Java extends Client { String getName(Bar bar) { return bar.toString();  } }')
+
+    assertEmpty(make())
+
+    setFileText(bar, 'class Bar { }')
+
+    assertEmpty(make())
+    assert findClassFile("Client")
+  }
+
+  public void "test ignore groovy internal non-existent interface helper inner class"() {
+    myFixture.addFileToProject 'Foo.groovy', '''
+interface Foo {}
+
+class Zoo {
+  Foo foo() {}
+  static class Inner implements Foo {}
+}
+
+'''
+    def bar = myFixture.addFileToProject('Bar.groovy', 'class Bar { def foo = new Zoo.Inner() {}  }')
+
+    assertEmpty make()
+    assertEmpty compileFiles(bar.virtualFile)
+  }
+
+  public void "test multiline strings"() {
+    myFixture.addFileToProject 'Foo.groovy', '''class Foo {
+  public static final String s = """
+multi
+line
+string
+"""
+ } '''
+    myFixture.addFileToProject 'Bar.java', 'class Bar extends Foo {} '
+
+    assertEmpty make()
+  }
+
+  public static class IdeaModeTest extends GroovyCompilerTest {
+    @Override protected boolean useJps() { false }
+  }
+
+  public static class JpsModeTest extends GroovyCompilerTest {
+    @Override protected boolean useJps() { true }
+
+    @Override
+    protected void tearDown() {
+      File systemRoot = CompileServerManager.getInstance().getCompileServerSystemRoot()
+      try {
+        super.tearDown()
+      }
+      finally {
+        File[] files = systemRoot.listFiles()
+        if (files != null) {
+          for (File file : files) {
+            if (file.isDirectory()) {
+              FileUtil.delete(file);
+            }
+          }
+        }
+      }
+    }
+  }
+}