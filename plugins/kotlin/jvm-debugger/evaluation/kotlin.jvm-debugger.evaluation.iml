--- conflicted
+++ resolved
@@ -14,15 +14,9 @@
     <orderEntry type="library" name="kotlinc.kotlin-compiler-common" level="project" />
     <orderEntry type="library" name="kotlinc.kotlin-compiler-fe10" level="project" />
     <orderEntry type="library" name="kotlinc.kotlin-compiler-ir" level="project" />
-<<<<<<< HEAD
     <orderEntry type="library" name="kotlinc.analysis-api" level="project" />
     <orderEntry type="library" name="kotlinc.analysis-api-fe10" level="project" />
-    <orderEntry type="library" name="kotlinc.analysis-api-providers" level="project" />
-=======
-    <orderEntry type="library" name="kotlinc.high-level-api" level="project" />
-    <orderEntry type="library" name="kotlinc.high-level-api-fe10" level="project" />
     <orderEntry type="library" name="kotlinc.analysis-api-platform-interface" level="project" />
->>>>>>> f8d0b80e
     <orderEntry type="module" module-name="kotlin.base.util" />
     <orderEntry type="module" module-name="kotlin.base.plugin" />
     <orderEntry type="module" module-name="kotlin.base.psi" />
