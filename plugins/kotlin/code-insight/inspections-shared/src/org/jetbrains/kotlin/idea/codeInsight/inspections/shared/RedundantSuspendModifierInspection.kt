--- conflicted
+++ resolved
@@ -8,15 +8,9 @@
 import com.intellij.psi.util.descendants
 import org.jetbrains.kotlin.analysis.api.KaSession
 import org.jetbrains.kotlin.analysis.api.analyze
-<<<<<<< HEAD
-import org.jetbrains.kotlin.analysis.api.calls.KtCallInfo
+import org.jetbrains.kotlin.analysis.api.resolution.KaCallInfo
 import org.jetbrains.kotlin.analysis.api.symbols.KaCallableSymbol
 import org.jetbrains.kotlin.analysis.api.symbols.KaFunctionSymbol
-=======
-import org.jetbrains.kotlin.analysis.api.resolution.KaCallInfo
-import org.jetbrains.kotlin.analysis.api.symbols.KtCallableSymbol
-import org.jetbrains.kotlin.analysis.api.symbols.KtFunctionSymbol
->>>>>>> f8d0b80e
 import org.jetbrains.kotlin.analysis.api.symbols.KtKotlinPropertySymbol
 import org.jetbrains.kotlin.builtins.StandardNames
 import org.jetbrains.kotlin.descriptors.Modality
@@ -87,11 +81,7 @@
                 return true
             }
 
-<<<<<<< HEAD
-            override fun KaSession.processUnresolvedCall(element: KtElement, callInfo: KtCallInfo?): Boolean {
-=======
-            override fun KtAnalysisSession.processUnresolvedCall(element: KtElement, callInfo: KaCallInfo?): Boolean {
->>>>>>> f8d0b80e
+            override fun KaSession.processUnresolvedCall(element: KtElement, callInfo: KaCallInfo?): Boolean {
                 if (callInfo != null) {
                     // A callInfo of null means that the element could not be resolved at all, so it is not even unresolved.
                     // For example, if the element is not an expression, so we ignore those cases.
