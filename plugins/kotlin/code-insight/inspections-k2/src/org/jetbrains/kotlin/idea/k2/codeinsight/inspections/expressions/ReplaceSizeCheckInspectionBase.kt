--- conflicted
+++ resolved
@@ -4,13 +4,8 @@
 import com.intellij.codeInspection.ProblemsHolder
 import com.intellij.modcommand.ModPsiUpdater
 import com.intellij.openapi.project.Project
-<<<<<<< HEAD
 import org.jetbrains.kotlin.analysis.api.KaSession
-import org.jetbrains.kotlin.analysis.api.calls.*
-=======
-import org.jetbrains.kotlin.analysis.api.KtAnalysisSession
 import org.jetbrains.kotlin.analysis.api.resolution.*
->>>>>>> f8d0b80e
 import org.jetbrains.kotlin.idea.codeinsight.api.applicable.inspections.KotlinApplicableInspectionBase
 import org.jetbrains.kotlin.idea.codeinsight.api.applicable.inspections.KotlinModCommandQuickFix
 import org.jetbrains.kotlin.name.CallableId
@@ -90,13 +85,8 @@
         }
     }
 
-<<<<<<< HEAD
     context(KaSession)
-    private fun KtCallableMemberCall<*, *>.findReplaceableOverride(): ReplaceableCall? {
-=======
-    context(KtAnalysisSession)
     private fun KaCallableMemberCall<*, *>.findReplaceableOverride(): ReplaceableCall? {
->>>>>>> f8d0b80e
         val partiallyAppliedSymbol = this.partiallyAppliedSymbol
         val receiverType = (partiallyAppliedSymbol.extensionReceiver ?: partiallyAppliedSymbol.dispatchReceiver)
             ?.type
