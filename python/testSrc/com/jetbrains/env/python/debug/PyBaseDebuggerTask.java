/*
 * Copyright 2000-2016 JetBrains s.r.o.
 *
 * Licensed under the Apache License, Version 2.0 (the "License");
 * you may not use this file except in compliance with the License.
 * You may obtain a copy of the License at
 *
 * http://www.apache.org/licenses/LICENSE-2.0
 *
 * Unless required by applicable law or agreed to in writing, software
 * distributed under the License is distributed on an "AS IS" BASIS,
 * WITHOUT WARRANTIES OR CONDITIONS OF ANY KIND, either express or implied.
 * See the License for the specific language governing permissions and
 * limitations under the License.
 */
package com.jetbrains.env.python.debug;

import com.google.common.collect.Sets;
import com.intellij.execution.ExecutionResult;
import com.intellij.openapi.application.ApplicationManager;
import com.intellij.openapi.application.ModalityState;
import com.intellij.openapi.application.WriteAction;
import com.intellij.openapi.project.Project;
import com.intellij.openapi.util.Disposer;
import com.intellij.openapi.util.Pair;
import com.intellij.openapi.util.text.StringUtil;
import com.intellij.openapi.vfs.JarFileSystem;
import com.intellij.openapi.vfs.LocalFileSystem;
import com.intellij.openapi.vfs.VirtualFile;
import com.intellij.testFramework.EdtTestUtil;
import com.intellij.util.ui.UIUtil;
import com.intellij.xdebugger.*;
import com.intellij.xdebugger.breakpoints.SuspendPolicy;
import com.intellij.xdebugger.breakpoints.XBreakpoint;
import com.intellij.xdebugger.breakpoints.XBreakpointManager;
import com.intellij.xdebugger.breakpoints.XLineBreakpoint;
import com.intellij.xdebugger.frame.XValue;
import com.intellij.xdebugger.frame.XValueChildrenList;
import com.jetbrains.env.PyExecutionFixtureTestTask;
import com.jetbrains.python.console.PythonDebugLanguageConsoleView;
import com.jetbrains.python.debugger.*;
import com.jetbrains.python.debugger.pydev.PyDebugCallback;
import org.jetbrains.annotations.NotNull;
import org.jetbrains.annotations.Nullable;
import org.jetbrains.annotations.TestOnly;
import org.junit.Assert;

import java.io.PrintWriter;
import java.util.ArrayList;
import java.util.List;
import java.util.Set;
import java.util.concurrent.Semaphore;

/**
 * @author traff
 */
public abstract class PyBaseDebuggerTask extends PyExecutionFixtureTestTask {
<<<<<<< HEAD
  private Set<Pair<String, Integer>> myBreakpoints = Sets.newHashSet();
  protected XDebugProcess myDebugProcess;
=======
  private final Set<Pair<String, Integer>> myBreakpoints = Sets.newHashSet();
  protected PyDebugProcess myDebugProcess;
>>>>>>> 2e0f8b16
  protected XDebugSession mySession;
  protected Semaphore myPausedSemaphore;
  protected Semaphore myTerminateSemaphore;
  protected boolean shouldPrintOutput = false;
  protected boolean myProcessCanTerminate;
  protected ExecutionResult myExecutionResult;
  protected SuspendPolicy myDefaultSuspendPolicy = SuspendPolicy.THREAD;

  protected PyBaseDebuggerTask(@Nullable final String relativeTestDataPath) {
    super(relativeTestDataPath);
  }

  protected void waitForPause() throws InterruptedException {
    Assert.assertTrue("Debugger didn't stopped within timeout\nOutput:" + output(), waitFor(myPausedSemaphore));

    XDebuggerTestUtil.waitForSwing();
  }

  protected PyDebugProcess getPyDebugProcess() {
    return (PyDebugProcess) myDebugProcess;
  }

  protected void waitForTerminate() throws InterruptedException {
    setProcessCanTerminate(true);

    Assert.assertTrue("Debugger didn't terminated within timeout\nOutput:" + output(), waitFor(myTerminateSemaphore));
    XDebuggerTestUtil.waitForSwing();
  }

  protected void runToLine(int line) throws InterruptedException {
    XDebugSession currentSession = XDebuggerManager.getInstance(getProject()).getCurrentSession();
    XSourcePosition position = currentSession.getCurrentPosition();


    currentSession.runToPosition(XDebuggerUtil.getInstance().createPosition(position.getFile(), line), false);

    waitForPause();
  }

  protected void resume() {
    XDebugSession currentSession = XDebuggerManager.getInstance(getProject()).getCurrentSession();

    Assert.assertTrue(currentSession.isSuspended());
    Assert.assertEquals(0, myPausedSemaphore.availablePermits());

    currentSession.resume();
  }

  protected void stepOver() {
    XDebugSession currentSession = XDebuggerManager.getInstance(getProject()).getCurrentSession();

    Assert.assertTrue(currentSession.isSuspended());
    Assert.assertEquals(0, myPausedSemaphore.availablePermits());

    currentSession.stepOver(false);
  }

  protected void stepInto() {
    XDebugSession currentSession = XDebuggerManager.getInstance(getProject()).getCurrentSession();

    Assert.assertTrue(currentSession.isSuspended());
    Assert.assertEquals(0, myPausedSemaphore.availablePermits());

    currentSession.stepInto();
  }

  @TestOnly
  protected void stepIntoMyCode() {
    XDebugSession currentSession = XDebuggerManager.getInstance(getProject()).getCurrentSession();

    Assert.assertTrue(currentSession.isSuspended());
    Assert.assertEquals(0, myPausedSemaphore.availablePermits());

    PyDebugProcess debugProcess = (PyDebugProcess)currentSession.getDebugProcess();
    debugProcess.startStepIntoMyCode(currentSession.getSuspendContext());
  }

  protected void smartStepInto(String funcName) {
    XDebugSession currentSession = XDebuggerManager.getInstance(getProject()).getCurrentSession();

    Assert.assertTrue(currentSession.isSuspended());
    Assert.assertEquals(0, myPausedSemaphore.availablePermits());

    getPyDebugProcess().startSmartStepInto(funcName);
  }

  protected Pair<Boolean, String> setNextStatement(int line) throws PyDebuggerException {
    XDebugSession currentSession = XDebuggerManager.getInstance(getProject()).getCurrentSession();
    XSourcePosition position = currentSession.getCurrentPosition();
    EvaluationCallback<Pair<Boolean, String>> callback = new EvaluationCallback<>();

    myDebugProcess.startSetNextStatement(
      currentSession.getSuspendContext(),
      XDebuggerUtil.getInstance().createPosition(position.getFile(), line),
      new PyDebugCallback<Pair<Boolean, String>>() {
        @Override
        public void ok(Pair<Boolean, String> value) {
          callback.evaluated(value);
        }

        @Override
        public void error(PyDebuggerException exception) {
          callback.errorOccurred(exception.getMessage());
        }
      }
    );

    Pair<Pair<Boolean, String>, String> result = callback.waitFor(NORMAL_TIMEOUT);
    if (result.second != null) {
      throw new PyDebuggerException(result.second);
    }

    return result.first;
  }

  protected List<PyDebugValue> loadChildren(List<PyDebugValue> debugValues, String name) throws PyDebuggerException {
    PyDebugValue var = findDebugValueByName(debugValues, name);
    return convertToList(myDebugProcess.loadVariable(var));
  }

  protected List<PyDebugValue> loadFrame() throws PyDebuggerException {
    return convertToList(myDebugProcess.loadFrame());
  }

  protected String computeValueAsync(List<PyDebugValue> debugValues, String name) throws PyDebuggerException {
    final PyDebugValue debugValue = findDebugValueByName(debugValues, name);
    assert debugValue != null;
    Semaphore variableSemaphore = new Semaphore(0);
    ArrayList<PyFrameAccessor.PyAsyncValue<String>> valuesForEvaluation = new ArrayList<>();
    valuesForEvaluation.add(new PyFrameAccessor.PyAsyncValue<>(debugValue, new PyDebugCallback<String>() {
      @Override
      public void ok(String value) {
        debugValue.setValue(value);
        variableSemaphore.release();
      }

      @Override
      public void error(PyDebuggerException exception) {
        variableSemaphore.release();
      }
    }));
    myDebugProcess.loadAsyncVariablesValues(valuesForEvaluation);
    XDebuggerTestUtil.waitFor(variableSemaphore, NORMAL_TIMEOUT);
    return debugValue.getValue();
  }

  public static List<PyDebugValue> convertToList(XValueChildrenList childrenList) {
    List<PyDebugValue> values = new ArrayList<>();
    for (int i = 0; i < childrenList.size(); i++) {
      PyDebugValue value = (PyDebugValue)childrenList.getValue(i);
      values.add(value);
    }
    return values;
  }

  @Nullable
  public static PyDebugValue findDebugValueByName(@NotNull List<PyDebugValue> debugValues, @NotNull String name) {
    for (PyDebugValue val : debugValues) {
      if (val.getName().equals(name)) {
        return val;
      }
    }
    return null;
  }

  @NotNull
  protected String output() {
    if (mySession != null && mySession.getConsoleView() != null) {
      PythonDebugLanguageConsoleView pydevConsoleView = (PythonDebugLanguageConsoleView)mySession.getConsoleView();
      return XDebuggerTestUtil.getConsoleText(pydevConsoleView.getTextConsole());
    }
    return "Console output not available.";
  }

  protected void input(String text) {
    PrintWriter pw = new PrintWriter(myDebugProcess.getProcessHandler().getProcessInput());
    pw.println(text);
    pw.flush();
  }

  private void outputContains(String substring) {
    Assert.assertTrue(output().contains(substring));
  }

  public void setProcessCanTerminate(boolean processCanTerminate) {
    myProcessCanTerminate = processCanTerminate;
  }

  protected void clearAllBreakpoints() {
    ApplicationManager.getApplication()
                      .invokeLater(() -> XDebuggerTestUtil.removeAllBreakpoints(getProject()), ModalityState.defaultModalityState());
  }

  /**
   * Toggles breakpoint
   *
   * @param file getScriptName() or path to script
   * @param line starting with 0
   */
  protected void toggleBreakpoint(final String file, final int line) {
    ApplicationManager.getApplication().invokeAndWait(() -> doToggleBreakpoint(file, line), ModalityState.defaultModalityState());
    setBreakpointSuspendPolicy(getProject(), line, myDefaultSuspendPolicy);

    addBreakpointInfo(file, line);
  }

  /**
   * Removes breakpoint
   *
   * @param file getScriptName() or path to script
   * @param line starting with 0
   */
  protected void removeBreakpoint(final String file, final int line) {
    ApplicationManager.getApplication().invokeAndWait(() -> XDebuggerTestUtil.removeBreakpoint(getProject(), getFileByPath(file), line),
                                                      ModalityState.defaultModalityState());
    removeBreakpointInfo(file, line);
  }

  private void addBreakpointInfo(String file, int line) {
    myBreakpoints.add(Pair.create(file, line));
  }

  private void removeBreakpointInfo(String file, int line) {
    myBreakpoints.remove(Pair.create(file, line));
  }

  protected void toggleBreakpointInEgg(final String file, final String innerPath, final int line) {
    UIUtil.invokeAndWaitIfNeeded((Runnable)() -> {
      VirtualFile f = LocalFileSystem.getInstance().findFileByPath(file);
      Assert.assertNotNull(f);
      final VirtualFile jarRoot = JarFileSystem.getInstance().getJarRootForLocalFile(f);
      Assert.assertNotNull(jarRoot);
      VirtualFile innerFile = jarRoot.findFileByRelativePath(innerPath);
      Assert.assertNotNull(innerFile);
      XDebuggerTestUtil.toggleBreakpoint(getProject(), innerFile, line);
    });

    addBreakpointInfo(file, line);
  }

  public boolean canPutBreakpointAt(Project project, String file, int line) {

    // May be relative or not
    final VirtualFile vFile = getFileByPath(file);
    Assert.assertNotNull(String.format("There is no %s", file), vFile);
    return XDebuggerUtil.getInstance().canPutBreakpointAt(project, vFile, line);
  }

  private void doToggleBreakpoint(String file, int line) {
    Assert.assertTrue(canPutBreakpointAt(getProject(), file, line));
    XDebuggerTestUtil.toggleBreakpoint(getProject(),getFileByPath(file), line);
  }

  public static void setBreakpointSuspendPolicy(Project project, int line, SuspendPolicy policy) {
    XBreakpointManager breakpointManager = XDebuggerManager.getInstance(project).getBreakpointManager();
    for (XBreakpoint breakpoint : XDebuggerTestUtil.getBreakpoints(breakpointManager)) {
      if (breakpoint instanceof XLineBreakpoint) {
        final XLineBreakpoint lineBreakpoint = (XLineBreakpoint)breakpoint;

        if (lineBreakpoint.getLine() == line) {
          WriteAction.runAndWait(() -> lineBreakpoint.setSuspendPolicy(policy));
        }
      }
    }
  }

  public String getRunningThread() {
    for (PyThreadInfo thread : getPyDebugProcess().getThreads()) {
      if (!thread.isPydevThread()) {
        if ((thread.getState() == null) || (thread.getState() == PyThreadInfo.State.RUNNING)) {
          return thread.getName();
        }
      }
    }
    return null;
  }

  protected List<String> getNumberOfReferringObjects(String name) throws PyDebuggerException {
    XValue var = XDebuggerTestUtil.evaluate(mySession, name).first;
    final PyReferringObjectsValue value = new PyReferringObjectsValue((PyDebugValue)var);
    EvaluationCallback<List<String>> callback = new EvaluationCallback<>();

    getPyDebugProcess().loadReferrers(value, new PyDebugCallback<XValueChildrenList>() {
      @Override
      public void ok(XValueChildrenList valueList) {
        ArrayList<String> values = new ArrayList<>();
        for (int i = 0; i < valueList.size(); ++i) {
          values.add(valueList.getName(i));
        }
        callback.evaluated(values);
      }

      @Override
      public void error(PyDebuggerException exception) {
        callback.errorOccurred(exception.getMessage());
      }
    });

    final Pair<List<String>, String> result = callback.waitFor(NORMAL_TIMEOUT);
    if (result.second != null) {
      throw new PyDebuggerException(result.second);
    }

    return result.first;
  }

  protected void consoleExec(String command) throws PyDebuggerException {
    // We can't wait for result with a callback, because console just prints it to output
    myDebugProcess.consoleExec(command, new PyDebugCallback<String>() {
      @Override
      public void ok(String value) {
      }

      @Override
      public void error(PyDebuggerException exception) {
      }
    });
  }

  protected Variable eval(String name) throws InterruptedException {
    Assert.assertTrue("Eval works only while suspended", mySession.isSuspended());
    XValue var = XDebuggerTestUtil.evaluate(mySession, name).first;
    Assert.assertNotNull("There is no variable named " + name, var);
    return new Variable(var);
  }

  protected void setVal(String name, String value) throws PyDebuggerException {
    XValue var = XDebuggerTestUtil.evaluate(mySession, name).first;
    getPyDebugProcess().changeVariable((PyDebugValue)var, value);
  }

  public void waitForOutput(String... string) throws InterruptedException {
    long started = System.currentTimeMillis();

    while (!containsOneOf(output(), string)) {
      if (System.currentTimeMillis() - started > myTimeout) {
        Assert.fail("None of '" + StringUtil.join(string, ", ") + "'" + " is not present in output.\n" + output());
      }
      Thread.sleep(2000);
    }
  }

  protected boolean containsOneOf(String output, String[] strings) {
    for (String s : strings) {
      if (output.contains(s)) {
        return true;
      }
    }

    return false;
  }


  public void setShouldPrintOutput(boolean shouldPrintOutput) {
    this.shouldPrintOutput = shouldPrintOutput;
  }

  @Override
  public void setUp(final String testName) throws Exception {
    if (myFixture == null) {
      super.setUp(testName);
    }
  }

  @Override
  public void tearDown() throws Exception {
    try {
      EdtTestUtil.runInEdtAndWait(() ->finishSession());
    }
    finally {
      super.tearDown();
    }
  }

  protected void finishSession() {
    disposeDebugProcess();

    if (mySession != null) {
      WriteAction.runAndWait(() -> mySession.stop());

      waitFor(mySession.getDebugProcess().getProcessHandler()); //wait for process termination after session.stop() which is async

      XDebuggerTestUtil.disposeDebugSession(mySession);

      mySession = null;
      myDebugProcess = null;
      myPausedSemaphore = null;
    }


    final ExecutionResult result = myExecutionResult;
    if (myExecutionResult != null) {
      UIUtil.invokeLaterIfNeeded(() -> Disposer.dispose(result.getExecutionConsole()));
      myExecutionResult = null;
    }
  }

  protected abstract void disposeDebugProcess();

  protected void doTest(@Nullable OutputPrinter myOutputPrinter) throws InterruptedException {
    try {
      testing();
      after();
    }
    catch (Throwable e) {
      throw new RuntimeException(output(), e);
    }
    finally {
      doFinally();

      clearAllBreakpoints();

      setProcessCanTerminate(true);

      if (myOutputPrinter != null) {
        myOutputPrinter.stop();
      }

      finishSession();
    }
  }

  protected static class EvaluationCallback<T> {
    private final Semaphore myFinished = new Semaphore(0);
    private T myResult;
    private String myErrorMessage;

    public void evaluated(T result) {
      myResult = result;
      myFinished.release();
    }

    public void errorOccurred(@NotNull String errorMessage) {
      myErrorMessage = errorMessage;
      myFinished.release();
    }

    public Pair<T, String> waitFor(long timeoutInMilliseconds) {
      Assert.assertTrue("timed out", XDebuggerTestUtil.waitFor(myFinished, timeoutInMilliseconds));
      return Pair.create(myResult, myErrorMessage);
    }
  }

  protected static class Variable {
    private final XTestValueNode myValueNode;

    public Variable(XValue value) {
      myValueNode = XDebuggerTestUtil.computePresentation(value);
    }

    public Variable hasValue(String value) {
      Assert.assertEquals(value, myValueNode.myValue);
      return this;
    }

    public Variable hasType(String type) {
      Assert.assertEquals(type, myValueNode.myType);
      return this;
    }

    public Variable hasName(String name) {
      Assert.assertEquals(name, myValueNode.myName);
      return this;
    }
  }

  public class OutputPrinter {
    private Thread myThread;

    public void start() {
      myThread = new Thread(() -> doJob(), "py debugger job");
      myThread.setDaemon(true);
      myThread.start();
    }

    private void doJob() {
      int len = 0;
      try {
        while (true) {
          String s = output();
          if (s.length() > len) {
            System.out.print(s.substring(len));
          }
          len = s.length();

          Thread.sleep(500);
        }
      }
      catch (Exception e) {
      }
    }

    public void stop() throws InterruptedException {
      myThread.interrupt();
      myThread.join();
    }
  }
}<|MERGE_RESOLUTION|>--- conflicted
+++ resolved
@@ -55,13 +55,8 @@
  * @author traff
  */
 public abstract class PyBaseDebuggerTask extends PyExecutionFixtureTestTask {
-<<<<<<< HEAD
-  private Set<Pair<String, Integer>> myBreakpoints = Sets.newHashSet();
+  private final Set<Pair<String, Integer>> myBreakpoints = Sets.newHashSet();
   protected XDebugProcess myDebugProcess;
-=======
-  private final Set<Pair<String, Integer>> myBreakpoints = Sets.newHashSet();
-  protected PyDebugProcess myDebugProcess;
->>>>>>> 2e0f8b16
   protected XDebugSession mySession;
   protected Semaphore myPausedSemaphore;
   protected Semaphore myTerminateSemaphore;
@@ -153,7 +148,7 @@
     XSourcePosition position = currentSession.getCurrentPosition();
     EvaluationCallback<Pair<Boolean, String>> callback = new EvaluationCallback<>();
 
-    myDebugProcess.startSetNextStatement(
+    getPyDebugProcess().startSetNextStatement(
       currentSession.getSuspendContext(),
       XDebuggerUtil.getInstance().createPosition(position.getFile(), line),
       new PyDebugCallback<Pair<Boolean, String>>() {
@@ -179,11 +174,11 @@
 
   protected List<PyDebugValue> loadChildren(List<PyDebugValue> debugValues, String name) throws PyDebuggerException {
     PyDebugValue var = findDebugValueByName(debugValues, name);
-    return convertToList(myDebugProcess.loadVariable(var));
+    return convertToList(getPyDebugProcess().loadVariable(var));
   }
 
   protected List<PyDebugValue> loadFrame() throws PyDebuggerException {
-    return convertToList(myDebugProcess.loadFrame());
+    return convertToList(getPyDebugProcess().loadFrame());
   }
 
   protected String computeValueAsync(List<PyDebugValue> debugValues, String name) throws PyDebuggerException {
@@ -203,7 +198,7 @@
         variableSemaphore.release();
       }
     }));
-    myDebugProcess.loadAsyncVariablesValues(valuesForEvaluation);
+    getPyDebugProcess().loadAsyncVariablesValues(valuesForEvaluation);
     XDebuggerTestUtil.waitFor(variableSemaphore, NORMAL_TIMEOUT);
     return debugValue.getValue();
   }
@@ -370,7 +365,7 @@
 
   protected void consoleExec(String command) throws PyDebuggerException {
     // We can't wait for result with a callback, because console just prints it to output
-    myDebugProcess.consoleExec(command, new PyDebugCallback<String>() {
+    getPyDebugProcess().consoleExec(command, new PyDebugCallback<String>() {
       @Override
       public void ok(String value) {
       }
