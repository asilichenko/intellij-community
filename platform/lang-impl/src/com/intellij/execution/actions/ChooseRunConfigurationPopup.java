/*
 * Copyright 2000-2014 JetBrains s.r.o.
 *
 * Licensed under the Apache License, Version 2.0 (the "License");
 * you may not use this file except in compliance with the License.
 * You may obtain a copy of the License at
 *
 * http://www.apache.org/licenses/LICENSE-2.0
 *
 * Unless required by applicable law or agreed to in writing, software
 * distributed under the License is distributed on an "AS IS" BASIS,
 * WITHOUT WARRANTIES OR CONDITIONS OF ANY KIND, either express or implied.
 * See the License for the specific language governing permissions and
 * limitations under the License.
 */

package com.intellij.execution.actions;

import com.intellij.execution.*;
import com.intellij.execution.configurations.ConfigurationType;
import com.intellij.execution.configurations.UnknownConfigurationType;
import com.intellij.execution.impl.EditConfigurationsDialog;
import com.intellij.execution.impl.RunDialog;
import com.intellij.execution.impl.RunnerAndConfigurationSettingsImpl;
import com.intellij.execution.runners.ExecutionUtil;
import com.intellij.execution.runners.ProgramRunner;
import com.intellij.icons.AllIcons;
import com.intellij.ide.DataManager;
import com.intellij.ide.util.PropertiesComponent;
import com.intellij.idea.ActionsBundle;
import com.intellij.openapi.actionSystem.CommonDataKeys;
import com.intellij.openapi.actionSystem.DataContext;
import com.intellij.openapi.application.ApplicationManager;
import com.intellij.openapi.keymap.KeymapUtil;
import com.intellij.openapi.project.DumbAware;
import com.intellij.openapi.project.DumbService;
import com.intellij.openapi.project.Project;
import com.intellij.openapi.ui.popup.ListSeparator;
import com.intellij.openapi.ui.popup.PopupStep;
import com.intellij.openapi.ui.popup.util.BaseListPopupStep;
import com.intellij.ui.popup.list.ListPopupImpl;
import com.intellij.ui.speedSearch.SpeedSearch;
import com.intellij.util.ui.UIUtil;
import org.jetbrains.annotations.NotNull;
import org.jetbrains.annotations.Nullable;

import javax.swing.*;
import java.awt.*;
import java.awt.event.ActionEvent;
import java.util.*;
import java.util.List;

public class ChooseRunConfigurationPopup implements ExecutorProvider {

  private final Project myProject;
  @NotNull private final String myAddKey;
  @NotNull private final Executor myDefaultExecutor;
  @Nullable private final Executor myAlternativeExecutor;

  Executor myCurrentExecutor;
  private boolean myEditConfiguration;
  private final ListPopupImpl myPopup;

  public ChooseRunConfigurationPopup(@NotNull Project project,
                                     @NotNull String addKey,
                                     @NotNull Executor defaultExecutor,
                                     @Nullable Executor alternativeExecutor) {
    myProject = project;
    myAddKey = addKey;
    myDefaultExecutor = defaultExecutor;
    myAlternativeExecutor = alternativeExecutor;

    final ConfigurationListPopupStep popupStep = new ConfigurationListPopupStep(this, myProject, myDefaultExecutor.getActionName());
    myPopup = RunListPopupFactory.SERVICE.getInstance().createRunListPopup(this, myAlternativeExecutor, myProject, popupStep);
  }

  public void show() {

    final String adText = getAdText(myAlternativeExecutor);
    if (adText != null) {
      myPopup.setAdText(adText);
    }

    myPopup.showCenteredInCurrentWindow(myProject);
  }

  protected static boolean canRun(@NotNull final Executor executor, final RunnerAndConfigurationSettings settings) {
    return ProgramRunnerUtil.getRunner(executor.getId(), settings) != null;
  }

  @Nullable
  protected String getAdText(final Executor alternateExecutor) {
    final PropertiesComponent properties = PropertiesComponent.getInstance();
    if (alternateExecutor != null && !properties.isTrueValue(myAddKey)) {
      return String
        .format("Hold %s to %s", KeymapUtil.getKeystrokeText(KeyStroke.getKeyStroke("SHIFT")), alternateExecutor.getActionName());
    }

    if (!properties.isTrueValue("run.configuration.edit.ad")) {
      return String.format("Press %s to Edit", KeymapUtil.getKeystrokeText(KeyStroke.getKeyStroke("F4")));
    }

    if (!properties.isTrueValue("run.configuration.delete.ad")) {
      return String.format("Press %s to Delete configuration", KeymapUtil.getKeystrokeText(KeyStroke.getKeyStroke("DELETE")));
    }

    return null;
  }

  void registerActions(final RunListPopup popup) {
    popup.registerAction("alternateExecutor", KeyStroke.getKeyStroke("shift pressed SHIFT"), new AbstractAction() {
      @Override
      public void actionPerformed(ActionEvent e) {
        myCurrentExecutor = myAlternativeExecutor;
        updatePresentation();
      }
    });

    popup.registerAction("restoreDefaultExecutor", KeyStroke.getKeyStroke("released SHIFT"), new AbstractAction() {
      @Override
      public void actionPerformed(ActionEvent e) {
        myCurrentExecutor = myDefaultExecutor;
        updatePresentation();
      }
    });


    popup.registerAction("invokeAction", KeyStroke.getKeyStroke("shift ENTER"), new AbstractAction() {
      @Override
      public void actionPerformed(ActionEvent e) {
        popup.handleSelect(true);
      }
    });

    popup.registerAction("editConfiguration", KeyStroke.getKeyStroke("F4"), new AbstractAction() {
      @Override
      public void actionPerformed(ActionEvent e) {
        myEditConfiguration = true;
        popup.handleSelect(true);
      }
    });


    popup.registerAction("deleteConfiguration", KeyStroke.getKeyStroke("DELETE"), new AbstractAction() {
      @Override
      public void actionPerformed(ActionEvent e) {
        popup.removeSelected();
      }
    });

    popup.registerAction("deleteConfiguration_bksp", KeyStroke.getKeyStroke("BACK_SPACE"), new AbstractAction() {
      @Override
      public void actionPerformed(ActionEvent e) {
        SpeedSearch speedSearch = popup.getSpeedSearch();
        if (speedSearch.isHoldingFilter()) {
          speedSearch.backspace();
          speedSearch.update();
        }
        else {
          popup.removeSelected();
        }
      }
    });

    final Action action0 = createNumberAction(0, popup, myDefaultExecutor);
    final Action action0_ = createNumberAction(0, popup, myAlternativeExecutor);
    popup.registerAction("0Action", KeyStroke.getKeyStroke("0"), action0);
    popup.registerAction("0Action_", KeyStroke.getKeyStroke("shift pressed 0"), action0_);
    popup.registerAction("0Action1", KeyStroke.getKeyStroke("NUMPAD0"), action0);
    popup.registerAction("0Action_1", KeyStroke.getKeyStroke("shift pressed NUMPAD0"), action0_);

    final Action action1 = createNumberAction(1, popup, myDefaultExecutor);
    final Action action1_ = createNumberAction(1, popup, myAlternativeExecutor);
    popup.registerAction("1Action", KeyStroke.getKeyStroke("1"), action1);
    popup.registerAction("1Action_", KeyStroke.getKeyStroke("shift pressed 1"), action1_);
    popup.registerAction("1Action1", KeyStroke.getKeyStroke("NUMPAD1"), action1);
    popup.registerAction("1Action_1", KeyStroke.getKeyStroke("shift pressed NUMPAD1"), action1_);

    final Action action2 = createNumberAction(2, popup, myDefaultExecutor);
    final Action action2_ = createNumberAction(2, popup, myAlternativeExecutor);
    popup.registerAction("2Action", KeyStroke.getKeyStroke("2"), action2);
    popup.registerAction("2Action_", KeyStroke.getKeyStroke("shift pressed 2"), action2_);
    popup.registerAction("2Action1", KeyStroke.getKeyStroke("NUMPAD2"), action2);
    popup.registerAction("2Action_1", KeyStroke.getKeyStroke("shift pressed NUMPAD2"), action2_);

    final Action action3 = createNumberAction(3, popup, myDefaultExecutor);
    final Action action3_ = createNumberAction(3, popup, myAlternativeExecutor);
    popup.registerAction("3Action", KeyStroke.getKeyStroke("3"), action3);
    popup.registerAction("3Action_", KeyStroke.getKeyStroke("shift pressed 3"), action3_);
    popup.registerAction("3Action1", KeyStroke.getKeyStroke("NUMPAD3"), action3);
    popup.registerAction("3Action_1", KeyStroke.getKeyStroke("shift pressed NUMPAD3"), action3_);
  }

  private void updatePresentation() {
    myPopup.setCaption(getExecutor().getActionName());
  }

  static void execute(final ItemWrapper itemWrapper, final Executor executor) {
    if (executor == null) {
      return;
    }

    final DataContext dataContext = DataManager.getInstance().getDataContext();
    final Project project = CommonDataKeys.PROJECT.getData(dataContext);
    if (project != null) {
      itemWrapper.perform(project, executor, dataContext);
    }
  }

  void editConfiguration(@NotNull final Project project, @NotNull final RunnerAndConfigurationSettings configuration) {
    final Executor executor = getExecutor();
    PropertiesComponent.getInstance().setValue("run.configuration.edit.ad", Boolean.toString(true));
    if (RunDialog.editConfiguration(project, configuration, "Edit configuration settings", executor)) {
      RunManagerEx.getInstanceEx(project).setSelectedConfiguration(configuration);
      ExecutionUtil.runConfiguration(configuration, executor);
    }
  }

  @Override
  @NotNull
  public Executor getExecutor() {
    return myCurrentExecutor == null ? myDefaultExecutor : myCurrentExecutor;
  }

  private static Action createNumberAction(final int number, final ListPopupImpl listPopup, final Executor executor) {
    return new MyAbstractAction(listPopup, number, executor);
  }

  abstract static class Wrapper {
    private int myMnemonic = -1;
    private final boolean myAddSeparatorAbove;
    private boolean myChecked;

    protected Wrapper(boolean addSeparatorAbove) {
      myAddSeparatorAbove = addSeparatorAbove;
    }

    public int getMnemonic() {
      return myMnemonic;
    }

    public boolean isChecked() {
      return myChecked;
    }

    public void setChecked(boolean checked) {
      myChecked = checked;
    }

    public void setMnemonic(int mnemonic) {
      myMnemonic = mnemonic;
    }

    public boolean addSeparatorAbove() {
      return myAddSeparatorAbove;
    }

    @Nullable
    public abstract Icon getIcon();

    public abstract String getText();

    public boolean canBeDeleted() {
      return false;
    }

    @Override
    public String toString() {
      return "Wrapper[" + getText() + "]";
    }
  }

  public abstract static class ItemWrapper<T> extends Wrapper {
    private final T myValue;
    private boolean myDynamic;


    protected ItemWrapper(@Nullable final T value) {
      this(value, false);
    }

    protected ItemWrapper(@Nullable final T value, boolean addSeparatorAbove) {
      super(addSeparatorAbove);
      myValue = value;
    }

    public T getValue() {
      return myValue;
    }

    public boolean isDynamic() {
      return myDynamic;
    }

    public void setDynamic(final boolean b) {
      myDynamic = b;
    }

    @Override
    public boolean equals(Object o) {
      if (this == o) return true;
      if (!(o instanceof ItemWrapper)) return false;

      ItemWrapper that = (ItemWrapper)o;

      if (myValue != null ? !myValue.equals(that.myValue) : that.myValue != null) return false;

      return true;
    }

    @Override
    public int hashCode() {
      return myValue != null ? myValue.hashCode() : 0;
    }

    public abstract void perform(@NotNull final Project project, @NotNull final Executor executor, @NotNull final DataContext context);

    @Nullable
    public ConfigurationType getType() {
      return null;
    }

    public boolean available(Executor executor) {
      return false;
    }

    public boolean hasActions() {
      return false;
    }

    public PopupStep getNextStep(Project project, ChooseRunConfigurationPopup action) {
      return PopupStep.FINAL_CHOICE;
    }

    public static ItemWrapper wrap(@NotNull final Project project,
                                   @NotNull final RunnerAndConfigurationSettings settings,
                                   final boolean dynamic) {
      final ItemWrapper result = wrap(project, settings);
      result.setDynamic(dynamic);
      return result;
    }

    public static ItemWrapper wrap(@NotNull final Project project, @NotNull final RunnerAndConfigurationSettings settings) {
      return new ItemWrapper<RunnerAndConfigurationSettings>(settings) {
        @Override
        public void perform(@NotNull Project project, @NotNull Executor executor, @NotNull DataContext context) {
          RunnerAndConfigurationSettings config = getValue();
          RunManagerEx.getInstanceEx(project).setSelectedConfiguration(config);
          ExecutionUtil.runConfiguration(config, executor);
        }

        @Override
        public ConfigurationType getType() {
          return getValue().getType();
        }

        @Override
        public Icon getIcon() {
          return RunManagerEx.getInstanceEx(project).getConfigurationIcon(getValue(), true);
        }

        @Override
        public String getText() {
          return getValue().getName();
        }

        @Override
        public boolean hasActions() {
          return true;
        }

        @Override
        public boolean available(Executor executor) {
          return ProgramRunnerUtil.getRunner(executor.getId(), getValue()) != null;
        }

        @Override
        public PopupStep getNextStep(@NotNull final Project project, @NotNull final ChooseRunConfigurationPopup action) {
          return new ConfigurationActionsStep(project, action, getValue(), isDynamic());
        }
      };
    }

    @Override
    public boolean canBeDeleted() {
      return !isDynamic() && getValue() instanceof RunnerAndConfigurationSettings;
    }
  }

  private static final class ConfigurationListPopupStep extends BaseListPopupStep<ItemWrapper> {
    private final Project myProject;
    private final ChooseRunConfigurationPopup myAction;
    private int myDefaultConfiguration = -1;

    private ConfigurationListPopupStep(@NotNull final ChooseRunConfigurationPopup action,
                                       @NotNull final Project project,
                                       @NotNull final String title) {
      super(title, createSettingsList(project, action, true));
      myProject = project;
      myAction = action;

      if (-1 == getDefaultOptionIndex()) {
        myDefaultConfiguration = getDynamicIndex();
      }
    }

    private int getDynamicIndex() {
      int i = 0;
      for (final ItemWrapper wrapper : getValues()) {
        if (wrapper.isDynamic()) {
          return i;
        }
        i++;
      }

      return -1;
    }

    @Override
    public boolean isAutoSelectionEnabled() {
      return false;
    }

    @Override
    public ListSeparator getSeparatorAbove(ItemWrapper value) {
      if (value.addSeparatorAbove()) return new ListSeparator();

      final List<ItemWrapper> configurations = getValues();
      final int index = configurations.indexOf(value);
      if (index > 0 && index <= configurations.size() - 1) {
        final ItemWrapper aboveConfiguration = configurations.get(index - 1);

        if (aboveConfiguration != null && aboveConfiguration.isDynamic() != value.isDynamic()) {
          return new ListSeparator();
        }

        final ConfigurationType currentType = value.getType();
        final ConfigurationType aboveType = aboveConfiguration == null ? null : aboveConfiguration.getType();
        if (aboveType != currentType && currentType != null) {
          return new ListSeparator(); // new ListSeparator(currentType.getDisplayName());
        }
      }

      return null;
    }

    @Override
    public boolean isSpeedSearchEnabled() {
      return true;
    }

    @Override
    public int getDefaultOptionIndex() {
      final RunnerAndConfigurationSettings currentConfiguration = RunManager.getInstance(myProject).getSelectedConfiguration();
      if (currentConfiguration == null && myDefaultConfiguration != -1) {
        return myDefaultConfiguration;
      }

      return currentConfiguration instanceof RunnerAndConfigurationSettingsImpl ? getValues()
        .indexOf(ItemWrapper.wrap(myProject, currentConfiguration)) : -1;
    }

    @Override
    public PopupStep onChosen(final ItemWrapper wrapper, boolean finalChoice) {
      if (myAction.myEditConfiguration) {
        final Object o = wrapper.getValue();
        if (o instanceof RunnerAndConfigurationSettingsImpl) {
          return doFinalStep(() -> myAction.editConfiguration(myProject, (RunnerAndConfigurationSettings)o));
        }
      }

      if (finalChoice && wrapper.available(myAction.getExecutor())) {
        return doFinalStep(() -> {
          if (myAction.getExecutor() == myAction.myAlternativeExecutor) {
            PropertiesComponent.getInstance().setValue(myAction.myAddKey, Boolean.toString(true));
          }

          wrapper.perform(myProject, myAction.getExecutor(), DataManager.getInstance().getDataContext());
        });
      }
      else {
        return wrapper.getNextStep(myProject, myAction);
      }
    }

    @Override
    public boolean hasSubstep(ItemWrapper selectedValue) {
      return selectedValue.hasActions();
    }

    @NotNull
    @Override
    public String getTextFor(ItemWrapper value) {
      return value.getText();
    }

    @Override
    public Icon getIconFor(ItemWrapper value) {
      return value.getIcon();
    }
  }

  private static final class ConfigurationActionsStep extends BaseListPopupStep<ActionWrapper> {

    @NotNull private final RunnerAndConfigurationSettings mySettings;
    @NotNull private final Project myProject;

    private ConfigurationActionsStep(@NotNull final Project project,
                                     ChooseRunConfigurationPopup action,
                                     @NotNull final RunnerAndConfigurationSettings settings,
                                     final boolean dynamic) {
      super(null, buildActions(project, action, settings, dynamic));
      myProject = project;
      mySettings = settings;
    }

    @NotNull
    public RunnerAndConfigurationSettings getSettings() {
      return mySettings;
    }

    public String getName() {
      return mySettings.getName();
    }

    public Icon getIcon() {
      return RunManagerEx.getInstanceEx(myProject).getConfigurationIcon(mySettings);
    }

    @Override
    public ListSeparator getSeparatorAbove(ActionWrapper value) {
      return value.addSeparatorAbove() ? new ListSeparator() : null;
    }

    private static ActionWrapper[] buildActions(@NotNull final Project project,
                                                final ChooseRunConfigurationPopup action,
                                                @NotNull final RunnerAndConfigurationSettings settings,
                                                final boolean dynamic) {
      final List<ActionWrapper> result = new ArrayList<>();

      final ExecutionTarget active = ExecutionTargetManager.getActiveTarget(project);
      for (final ExecutionTarget eachTarget : ExecutionTargetManager.getTargetsToChooseFor(project, settings)) {
        result.add(new ActionWrapper(eachTarget.getDisplayName(), eachTarget.getIcon()) {
          {
            setChecked(eachTarget.equals(active));
          }

          @Override
          public void perform() {
            final RunManagerEx manager = RunManagerEx.getInstanceEx(project);
            if (dynamic) {
              manager.setTemporaryConfiguration(settings);
            }
            manager.setSelectedConfiguration(settings);

            ExecutionTargetManager.setActiveTarget(project, eachTarget);
            ExecutionUtil.runConfiguration(settings, action.getExecutor());
          }
        });
      }

      boolean isFirst = true;
      for (final Executor executor : ExecutorRegistry.getInstance().getRegisteredExecutors()) {
        final ProgramRunner runner = RunnerRegistry.getInstance().getRunner(executor.getId(), settings.getConfiguration());
        if (runner != null) {
          result.add(new ActionWrapper(executor.getActionName(), executor.getIcon(), isFirst) {
            @Override
            public void perform() {
              final RunManagerEx manager = RunManagerEx.getInstanceEx(project);
              if (dynamic) {
                manager.setTemporaryConfiguration(settings);
              }
              manager.setSelectedConfiguration(settings);
              ExecutionUtil.runConfiguration(settings, executor);
            }
          });
          isFirst = false;
        }
      }

      result.add(new ActionWrapper("Edit...", AllIcons.Actions.EditSource, true) {
        @Override
        public void perform() {
          final RunManagerEx manager = RunManagerEx.getInstanceEx(project);
          if (dynamic) manager.setTemporaryConfiguration(settings);
          action.editConfiguration(project, settings);
        }
      });

      if (settings.isTemporary() || dynamic) {
        result.add(new ActionWrapper("Save configuration", AllIcons.Actions.Menu_saveall) {
          @Override
          public void perform() {
            final RunManagerEx manager = RunManagerEx.getInstanceEx(project);
            if (dynamic) manager.setTemporaryConfiguration(settings);
            manager.makeStable(settings);
          }
        });
      }

      return result.toArray(new ActionWrapper[result.size()]);
    }

    @Override
    public PopupStep onChosen(final ActionWrapper selectedValue, boolean finalChoice) {
      return doFinalStep(() -> selectedValue.perform());
    }

    @Override
    public Icon getIconFor(ActionWrapper aValue) {
      return aValue.getIcon();
    }

    @NotNull
    @Override
    public String getTextFor(ActionWrapper value) {
      return value.getText();
    }
  }

  private abstract static class ActionWrapper extends Wrapper {
    private final String myName;
    private final Icon myIcon;

    private ActionWrapper(String name, Icon icon) {
      this(name, icon, false);
    }

    private ActionWrapper(String name, Icon icon, boolean addSeparatorAbove) {
      super(addSeparatorAbove);
      myName = name;
      myIcon = icon;
    }

    public abstract void perform();

    @Override
    public String getText() {
      return myName;
    }

    @Override
    public Icon getIcon() {
      return myIcon;
    }
  }

  private static class MyAbstractAction extends AbstractAction implements DumbAware {
    private final ListPopupImpl myListPopup;
    private final int myNumber;
    private final Executor myExecutor;

    public MyAbstractAction(ListPopupImpl listPopup, int number, Executor executor) {
      myListPopup = listPopup;
      myNumber = number;
      myExecutor = executor;
    }

    @Override
    public void actionPerformed(ActionEvent e) {
      if (myListPopup.getSpeedSearch().isHoldingFilter())
        return;
      for (final Object item : myListPopup.getListStep().getValues()) {
        if (item instanceof ItemWrapper && ((ItemWrapper)item).getMnemonic() == myNumber) {
          myListPopup.setFinalRunnable(() -> execute((ItemWrapper)item, myExecutor));
          myListPopup.closeOk(null);
        }
      }
    }
  }

  private static class FolderWrapper extends ItemWrapper<String> {
    private final Project myProject;
    private final ExecutorProvider myExecutorProvider;
    private final List<RunnerAndConfigurationSettings> myConfigurations;

    private FolderWrapper(Project project,
                          ExecutorProvider executorProvider,
                          @Nullable String value,
                          List<RunnerAndConfigurationSettings> configurations) {
      super(value);
      myProject = project;
      myExecutorProvider = executorProvider;
      myConfigurations = configurations;
    }

    @Override
    public void perform(@NotNull Project project, @NotNull Executor executor, @NotNull DataContext context) {
      RunnerAndConfigurationSettings selectedConfiguration = RunManagerEx.getInstanceEx(project).getSelectedConfiguration();
      if (myConfigurations.contains(selectedConfiguration)) {
        RunManagerEx.getInstanceEx(project).setSelectedConfiguration(selectedConfiguration);
        ExecutionUtil.runConfiguration(selectedConfiguration, myExecutorProvider.getExecutor());
      }
    }

    @Nullable
    @Override
    public Icon getIcon() {
      return AllIcons.Nodes.Folder;
    }

    @Override
    public String getText() {
      return getValue();
    }

    @Override
    public boolean hasActions() {
      return true;
    }

    @Override
    public PopupStep getNextStep(Project project, ChooseRunConfigurationPopup action) {
      List<ConfigurationActionsStep> steps = new ArrayList<>();
      for (RunnerAndConfigurationSettings settings : myConfigurations) {
        steps.add(new ConfigurationActionsStep(project, action, settings, false));
      }
      return new FolderStep(myProject, myExecutorProvider, null, steps, action);
    }
  }

  private static final class FolderStep extends BaseListPopupStep<ConfigurationActionsStep> {
    private final Project myProject;
    private final ChooseRunConfigurationPopup myPopup;
    private final ExecutorProvider myExecutorProvider;

    private FolderStep(Project project, ExecutorProvider executorProvider, String folderName, List<ConfigurationActionsStep> children,
                       ChooseRunConfigurationPopup popup) {
      super(folderName, children, new ArrayList<>());
      myProject = project;
      myExecutorProvider = executorProvider;
      myPopup = popup;
    }

    @Override
    public PopupStep onChosen(final ConfigurationActionsStep selectedValue, boolean finalChoice) {
      if (finalChoice) {
        if (myPopup.myEditConfiguration) {
          final RunnerAndConfigurationSettings settings = selectedValue.getSettings();
          return doFinalStep(() -> myPopup.editConfiguration(myProject, settings));
        }

        return doFinalStep(() -> {
          RunnerAndConfigurationSettings settings = selectedValue.getSettings();
          RunManagerEx.getInstanceEx(myProject).setSelectedConfiguration(settings);
          ExecutionUtil.runConfiguration(settings, myExecutorProvider.getExecutor());
        });
      }
      else {
        return selectedValue;
      }
    }

    @Override
    public Icon getIconFor(ConfigurationActionsStep aValue) {
      return aValue.getIcon();
    }

    @NotNull
    @Override
    public String getTextFor(ConfigurationActionsStep value) {
      return value.getName();
    }

    @Override
    public boolean hasSubstep(ConfigurationActionsStep selectedValue) {
      return !selectedValue.getValues().isEmpty();
    }
  }

<<<<<<< HEAD
  public static ItemWrapper[] createSettingsList(@NotNull Project project,
                                                 @NotNull ExecutorProvider executorProvider,
                                                 boolean createEditAction) {
    List<ItemWrapper> result = new ArrayList<ItemWrapper>();
=======
  public static ItemWrapper[] createSettingsList(@NotNull Project project, @NotNull ExecutorProvider executorProvider, boolean createEditAction) {
    List<ItemWrapper> result = new ArrayList<>();
>>>>>>> bd50525b

    if (createEditAction) {
      ItemWrapper<Void> edit = new ItemWrapper<Void>(null) {
        @Override
        public Icon getIcon() {
          return AllIcons.Actions.EditSource;
        }

        @Override
        public String getText() {
          return UIUtil.removeMnemonic(ActionsBundle.message("action.editRunConfigurations.text"));
        }

        @Override
        public void perform(@NotNull final Project project, @NotNull final Executor executor, @NotNull DataContext context) {
          if (new EditConfigurationsDialog(project) {
            @Override
            protected void init() {
              setOKButtonText(executor.getStartActionText());
              setOKButtonIcon(executor.getIcon());
              myExecutor = executor;
              super.init();
            }
          }.showAndGet()) {
            ApplicationManager.getApplication().invokeLater(() -> {
              RunnerAndConfigurationSettings configuration = RunManager.getInstance(project).getSelectedConfiguration();
              if (configuration != null) {
                ExecutionUtil.runConfiguration(configuration, executor);
              }
            }, project.getDisposed());
          }
        }

        @Override
        public boolean available(Executor executor) {
          return true;
        }
      };
      edit.setMnemonic(0);
      result.add(edit);
    }

    RunManagerEx manager = RunManagerEx.getInstanceEx(project);
    final RunnerAndConfigurationSettings selectedConfiguration = manager.getSelectedConfiguration();
    if (selectedConfiguration != null) {
      boolean isFirst = true;
      final ExecutionTarget activeTarget = ExecutionTargetManager.getActiveTarget(project);
      for (ExecutionTarget eachTarget : ExecutionTargetManager.getTargetsToChooseFor(project, selectedConfiguration)) {
        result.add(new ItemWrapper<ExecutionTarget>(eachTarget, isFirst) {
          {
            setChecked(getValue().equals(activeTarget));
          }

          @Override
          public Icon getIcon() {
            return getValue().getIcon();
          }

          @Override
          public String getText() {
            return getValue().getDisplayName();
          }

          @Override
          public void perform(@NotNull final Project project, @NotNull final Executor executor, @NotNull DataContext context) {
            ExecutionTargetManager.setActiveTarget(project, getValue());
            ExecutionUtil.runConfiguration(selectedConfiguration, executor);
          }

          @Override
          public boolean available(Executor executor) {
            return true;
          }
        });
        isFirst = false;
      }
    }

    Map<RunnerAndConfigurationSettings, ItemWrapper> wrappedExisting = new LinkedHashMap<>();
    for (ConfigurationType type : manager.getConfigurationFactories()) {
      if (!(type instanceof UnknownConfigurationType)) {
        Map<String, List<RunnerAndConfigurationSettings>> structure = manager.getStructure(type);
        for (Map.Entry<String, List<RunnerAndConfigurationSettings>> entry : structure.entrySet()) {
          if (entry.getValue().isEmpty()) {
            continue;
          }

          final String key = entry.getKey();
          if (key != null) {
            boolean isSelected = entry.getValue().contains(selectedConfiguration);
            if (isSelected) {
              assert selectedConfiguration != null;
            }
            FolderWrapper folderWrapper = new FolderWrapper(project, executorProvider, key + (isSelected ? "  (mnemonic is to \"" +
                                                                                                           selectedConfiguration.getName() +
                                                                                                           "\")" : ""), entry.getValue());
            if (isSelected) {
              folderWrapper.setMnemonic(1);
            }
            result.add(folderWrapper);
          }
          else {
            for (RunnerAndConfigurationSettings configuration : entry.getValue()) {
              final ItemWrapper wrapped = ItemWrapper.wrap(project, configuration);
              if (configuration == selectedConfiguration) {
                wrapped.setMnemonic(1);
              }
              wrappedExisting.put(configuration, wrapped);
            }
          }
        }
      }
    }
    if (!DumbService.isDumb(project)) {
      populateWithDynamicRunners(result, wrappedExisting, project, manager, selectedConfiguration);
    }
    result.addAll(wrappedExisting.values());
    return result.toArray(new ItemWrapper[result.size()]);
  }

  @NotNull
  private static List<RunnerAndConfigurationSettings> populateWithDynamicRunners(final List<ItemWrapper> result,
                                                                                 Map<RunnerAndConfigurationSettings, ItemWrapper> existing,
                                                                                 final Project project,
                                                                                 final RunManagerEx manager,
                                                                                 final RunnerAndConfigurationSettings selectedConfiguration) {

    final ArrayList<RunnerAndConfigurationSettings> contextConfigurations = new ArrayList<>();
    if (!EventQueue.isDispatchThread()) {
      return Collections.emptyList();
    }

    final DataContext dataContext = DataManager.getInstance().getDataContext();
    final ConfigurationContext context = ConfigurationContext.getFromContext(dataContext);

    final List<ConfigurationFromContext> producers =
      PreferredProducerFind.getConfigurationsFromContext(context.getLocation(), context, false);
    if (producers == null) return Collections.emptyList();

    Collections.sort(producers, ConfigurationFromContext.NAME_COMPARATOR);

    final RunnerAndConfigurationSettings[] preferred = {null};

    int i = 2; // selectedConfiguration == null ? 1 : 2;
    for (final ConfigurationFromContext fromContext : producers) {
      final RunnerAndConfigurationSettings configuration = fromContext.getConfigurationSettings();
      if (existing.keySet().contains(configuration)) {
        final ItemWrapper wrapper = existing.get(configuration);
        if (wrapper.getMnemonic() != 1) {
          wrapper.setMnemonic(i);
          i++;
        }
      }
      else {
        if (selectedConfiguration != null && configuration.equals(selectedConfiguration)) continue;
        contextConfigurations.add(configuration);

        if (preferred[0] == null) {
          preferred[0] = configuration;
        }

        //noinspection unchecked
        final ItemWrapper wrapper = new ItemWrapper(configuration) {
          @Override
          public Icon getIcon() {
            return RunManagerEx.getInstanceEx(project).getConfigurationIcon(configuration);
          }

          @Override
          public String getText() {
            return configuration.getName();
          }

          @Override
          public boolean available(Executor executor) {
            return canRun(executor, configuration);
          }

          @Override
          public void perform(@NotNull Project project, @NotNull Executor executor, @NotNull DataContext context) {
            manager.setTemporaryConfiguration(configuration);
            RunManagerEx.getInstanceEx(project).setSelectedConfiguration(configuration);
            ExecutionUtil.runConfiguration(configuration, executor);
          }

          @Override
          public PopupStep getNextStep(@NotNull final Project project, @NotNull final ChooseRunConfigurationPopup action) {
            return new ConfigurationActionsStep(project, action, configuration, isDynamic());
          }

          @Override
          public boolean hasActions() {
            return true;
          }
        };

        wrapper.setDynamic(true);
        wrapper.setMnemonic(i);
        result.add(wrapper);
        i++;
      }
    }

    return contextConfigurations;
  }
}<|MERGE_RESOLUTION|>--- conflicted
+++ resolved
@@ -768,15 +768,10 @@
     }
   }
 
-<<<<<<< HEAD
   public static ItemWrapper[] createSettingsList(@NotNull Project project,
                                                  @NotNull ExecutorProvider executorProvider,
                                                  boolean createEditAction) {
-    List<ItemWrapper> result = new ArrayList<ItemWrapper>();
-=======
-  public static ItemWrapper[] createSettingsList(@NotNull Project project, @NotNull ExecutorProvider executorProvider, boolean createEditAction) {
     List<ItemWrapper> result = new ArrayList<>();
->>>>>>> bd50525b
 
     if (createEditAction) {
       ItemWrapper<Void> edit = new ItemWrapper<Void>(null) {
