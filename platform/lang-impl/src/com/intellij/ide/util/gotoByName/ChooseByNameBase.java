/*
 * Copyright 2000-2016 JetBrains s.r.o.
 *
 * Licensed under the Apache License, Version 2.0 (the "License");
 * you may not use this file except in compliance with the License.
 * You may obtain a copy of the License at
 *
 * http://www.apache.org/licenses/LICENSE-2.0
 *
 * Unless required by applicable law or agreed to in writing, software
 * distributed under the License is distributed on an "AS IS" BASIS,
 * WITHOUT WARRANTIES OR CONDITIONS OF ANY KIND, either express or implied.
 * See the License for the specific language governing permissions and
 * limitations under the License.
 */

package com.intellij.ide.util.gotoByName;

import com.intellij.Patches;
import com.intellij.codeInsight.daemon.DaemonCodeAnalyzer;
import com.intellij.find.findUsages.PsiElement2UsageTargetAdapter;
import com.intellij.icons.AllIcons;
import com.intellij.ide.DataManager;
import com.intellij.ide.IdeBundle;
import com.intellij.ide.actions.ChooseByNameItemProvider;
import com.intellij.ide.actions.CopyReferenceAction;
import com.intellij.ide.actions.GotoFileAction;
import com.intellij.ide.actions.WindowAction;
import com.intellij.ide.ui.UISettings;
import com.intellij.ide.ui.laf.darcula.ui.DarculaTextBorder;
import com.intellij.ide.ui.laf.darcula.ui.DarculaTextFieldUI;
import com.intellij.ide.ui.laf.intellij.MacIntelliJTextBorder;
import com.intellij.ide.ui.laf.intellij.MacIntelliJTextFieldUI;
import com.intellij.openapi.Disposable;
import com.intellij.openapi.MnemonicHelper;
import com.intellij.openapi.actionSystem.*;
import com.intellij.openapi.application.ApplicationManager;
import com.intellij.openapi.application.ModalityState;
import com.intellij.openapi.editor.colors.EditorColorsManager;
import com.intellij.openapi.editor.colors.EditorColorsScheme;
import com.intellij.openapi.editor.ex.util.EditorUtil;
import com.intellij.openapi.keymap.KeymapManager;
import com.intellij.openapi.keymap.KeymapUtil;
import com.intellij.openapi.progress.ProgressIndicator;
import com.intellij.openapi.progress.ProgressManager;
import com.intellij.openapi.progress.Task;
import com.intellij.openapi.progress.util.TooManyUsagesStatus;
import com.intellij.openapi.project.DumbAwareAction;
import com.intellij.openapi.project.Project;
import com.intellij.openapi.ui.popup.*;
import com.intellij.openapi.util.*;
import com.intellij.openapi.util.text.StringUtil;
import com.intellij.openapi.wm.IdeFocusManager;
import com.intellij.openapi.wm.ToolWindow;
import com.intellij.openapi.wm.ToolWindowManager;
import com.intellij.openapi.wm.ex.WindowManagerEx;
import com.intellij.psi.PsiElement;
import com.intellij.psi.util.PsiUtilCore;
import com.intellij.ui.*;
import com.intellij.ui.components.JBList;
import com.intellij.ui.popup.AbstractPopup;
import com.intellij.ui.popup.PopupOwner;
import com.intellij.ui.popup.PopupPositionManager;
import com.intellij.ui.popup.PopupUpdateProcessor;
import com.intellij.usageView.UsageInfo;
import com.intellij.usages.*;
import com.intellij.usages.impl.UsageViewManagerImpl;
import com.intellij.util.BooleanFunction;
import com.intellij.util.containers.ContainerUtil;
import com.intellij.util.text.Matcher;
import com.intellij.util.text.MatcherHolder;
import com.intellij.util.ui.*;
import org.jetbrains.annotations.NotNull;
import org.jetbrains.annotations.Nullable;

import javax.swing.*;
import javax.swing.border.CompoundBorder;
import javax.swing.border.EmptyBorder;
import javax.swing.event.DocumentEvent;
import javax.swing.event.ListSelectionEvent;
import javax.swing.event.ListSelectionListener;
import javax.swing.text.AttributeSet;
import javax.swing.text.BadLocationException;
import javax.swing.text.DefaultEditorKit;
import javax.swing.text.PlainDocument;
import java.awt.*;
import java.awt.event.*;
import java.util.*;
import java.util.List;

public abstract class ChooseByNameBase extends ChooseByNameViewModel {
  public static final String TEMPORARILY_FOCUSABLE_COMPONENT_KEY = "ChooseByNameBase.TemporarilyFocusableComponent";

  protected Component myPreviouslyFocusedComponent;

  protected final JPanelProvider myTextFieldPanel = new JPanelProvider();// Located in the layered pane
  protected final MyTextField myTextField = new MyTextField();
  private final CardLayout myCard = new CardLayout();
  private final JPanel myCardContainer = new JPanel(myCard);
  protected JCheckBox myCheckBox;
  /**
   * the tool area of the popup, it is just after card box
   */
  private JComponent myToolArea;

  protected JScrollPane myListScrollPane; // Located in the layered pane
  protected final JList myList = new JBList(myListModel);

  protected JBPopup myTextPopup;
  protected JBPopup myDropdownPopup;

  private ShortcutSet myCheckBoxShortcut;
<<<<<<< HEAD
=======
  protected boolean myInitIsDone;
  static final boolean ourLoadNamesEachTime = FileBasedIndex.ourEnableTracingOfKeyHashToVirtualFileMapping;
  private boolean myFixLostTyping = true;
  private boolean myAlwaysHasMore = false;
  private Point myFocusPoint;

  public boolean checkDisposed() {
    if (myDisposedFlag && myPostponedOkAction != null && !myPostponedOkAction.isProcessed()) {
      myPostponedOkAction.setRejected();
    }

    return myDisposedFlag;
  }

  public void setDisposed(boolean disposedFlag) {
    myDisposedFlag = disposedFlag;
    if (disposedFlag) {
      setNamesSync(true, null);
      setNamesSync(false, null);
    }
  }

  private void setNamesSync(boolean checkboxState, @Nullable String[] value) {
    synchronized (myNames) {
      myNames[checkboxState ? 1 : 0] = value;
    }
  }
>>>>>>> 95859d46

  /**
   * @param initialText initial text which will be in the lookup text field
   */
  protected ChooseByNameBase(Project project, @NotNull ChooseByNameModel model, String initialText, PsiElement context) {
    this(project, model, new DefaultChooseByNameItemProvider(context), initialText, 0);
  }

  @SuppressWarnings("UnusedDeclaration") // Used in MPS
  protected ChooseByNameBase(Project project,
                             @NotNull ChooseByNameModel model,
                             @NotNull ChooseByNameItemProvider provider,
                             String initialText) {
    this(project, model, provider, initialText, 0);
  }

  /**
   * @param initialText initial text which will be in the lookup text field
   */
  protected ChooseByNameBase(Project project,
                             @NotNull ChooseByNameModel model,
                             @NotNull ChooseByNameItemProvider provider,
                             String initialText,
                             final int initialIndex) {
    super(project, model, provider, initialText, initialIndex);
    myProvider = provider;
    myTextField.setText(myInitialText);
  }

  public void setShowListAfterCompletionKeyStroke(boolean showListAfterCompletionKeyStroke) {
    myShowListAfterCompletionKeyStroke = showListAfterCompletionKeyStroke;
  }

  /**
   * Set tool area. The method may be called only before invoke.
   *
   * @param toolArea a tool area component
   */
  @Override
  public void setToolArea(JComponent toolArea) {
    if (myToolArea != null) {
      throw new IllegalStateException("Tool area is modifiable only before invoke()");
    }
    myToolArea = toolArea;
  }

  @Override
  public void invoke(final ChooseByNamePopupComponent.Callback callback,
                     final ModalityState modalityState,
                     boolean allowMultipleSelection) {
    initUI(callback, modalityState, allowMultipleSelection);
  }

  @Override
  public void repaintList() {
    myList.repaint();
  }

  public class JPanelProvider extends JPanel implements DataProvider {
    private JBPopup myHint = null;
    private boolean myFocusRequested = false;

    JPanelProvider() {
    }

    @Override
    public Object getData(String dataId) {
      if (PlatformDataKeys.SEARCH_INPUT_TEXT.is(dataId)) {
        return myTextField == null ? null : myTextField.getText();
      }

      if (PlatformDataKeys.HELP_ID.is(dataId)) {
        return myModel.getHelpId();
      }

      if (myCalcElementsThread != null) {
        return null;
      }
      if (CommonDataKeys.PSI_ELEMENT.is(dataId)) {
        Object element = getChosenElement();

        if (element instanceof PsiElement) {
          return element;
        }

        if (element instanceof DataProvider) {
          return ((DataProvider)element).getData(dataId);
        }
      }
      else if (LangDataKeys.PSI_ELEMENT_ARRAY.is(dataId)) {
        final List<Object> chosenElements = getChosenElements();
        if (chosenElements != null) {
          List<PsiElement> result = new ArrayList<PsiElement>(chosenElements.size());
          for (Object element : chosenElements) {
            if (element instanceof PsiElement) {
              result.add((PsiElement)element);
            }
          }
          return PsiUtilCore.toPsiElementArray(result);
        }
      }
      else if (PlatformDataKeys.DOMINANT_HINT_AREA_RECTANGLE.is(dataId)) {
        return getBounds();
      }
      else if (PlatformDataKeys.SEARCH_INPUT_TEXT.is(dataId)) {
        return myTextField == null ? null : myTextField.getText();
      }
      return null;
    }

    public void registerHint(JBPopup h) {
      if (myHint != null && myHint.isVisible() && myHint != h) {
        myHint.cancel();
      }
      myHint = h;
    }

    public boolean focusRequested() {
      boolean focusRequested = myFocusRequested;

      myFocusRequested = false;

      return focusRequested;
    }

    @Override
    public void requestFocus() {
      myFocusRequested = true;
    }

    public void unregisterHint() {
      myHint = null;
    }

    public void hideHint() {
      if (myHint != null) {
        myHint.cancel();
      }
    }

    @Nullable
    public JBPopup getHint() {
      return myHint;
    }

    public void updateHint(PsiElement element) {
      if (myHint == null || !myHint.isVisible()) return;
      final PopupUpdateProcessor updateProcessor = myHint.getUserData(PopupUpdateProcessor.class);
      if (updateProcessor != null) {
        updateProcessor.updatePopup(element);
      }
    }

    public void repositionHint() {
      if (myHint == null || !myHint.isVisible()) return;
      PopupPositionManager.positionPopupInBestPosition(myHint, null, null);
    }
  }

  @Override
  public String getEnteredText() {
    return myTextField.getText();
  }

  @Override
  public int getSelectedIndex() {
    return myList.getSelectedIndex();
  }

  /**
   * @param modalityState          - if not null rebuilds list in given {@link ModalityState}
   */
  protected void initUI(final ChooseByNamePopupComponent.Callback callback,
                        final ModalityState modalityState,
                        final boolean allowMultipleSelection) {
    myPreviouslyFocusedComponent = WindowManagerEx.getInstanceEx().getFocusedComponent(myProject);

    myActionListener = callback;
    myTextFieldPanel.setLayout(new BoxLayout(myTextFieldPanel, BoxLayout.Y_AXIS));

    final JPanel hBox = new JPanel();
    hBox.setLayout(new BoxLayout(hBox, BoxLayout.X_AXIS));

    JPanel caption2Tools = new JPanel(new BorderLayout());

    if (myModel.getPromptText() != null) {
      JLabel label = new JLabel(myModel.getPromptText());
      if (UIUtil.isUnderAquaLookAndFeel()) {
        label.setBorder(new CompoundBorder(new EmptyBorder(0, 9, 0, 0), label.getBorder()));
      }
      label.setFont(UIUtil.getLabelFont().deriveFont(Font.BOLD));
      caption2Tools.add(label, BorderLayout.WEST);
    }

    caption2Tools.add(hBox, BorderLayout.EAST);

    myCardContainer.setBorder(BorderFactory.createEmptyBorder(0, 0, 0, 4));  // space between checkbox and filter/show all in view buttons

    final String checkBoxName = myModel.getCheckBoxName();
    myCheckBox = new JCheckBox(checkBoxName != null ? checkBoxName +
                                                      (myCheckBoxShortcut != null && myCheckBoxShortcut.getShortcuts().length > 0
                                                       ? " (" + KeymapUtil.getShortcutsText(myCheckBoxShortcut.getShortcuts()) + ")"
                                                       : "")
                                                    : "");
    myCheckBox.setAlignmentX(SwingConstants.RIGHT);

    if (!SystemInfo.isMac) {
      myCheckBox.setBorder(null);
    }

    myCheckBox.setSelected(myModel.loadInitialCheckBoxState());

    if (checkBoxName == null) {
      myCheckBox.setVisible(false);
    }

    addCard(myCheckBox, CHECK_BOX_CARD);

    addCard(new HintLabel(myModel.getNotInMessage()), NOT_FOUND_IN_PROJECT_CARD);
    addCard(new HintLabel(IdeBundle.message("label.choosebyname.no.matches.found")), NOT_FOUND_CARD);
    JPanel searching = new JPanel(new BorderLayout(5, 0));
    searching.add(new AsyncProcessIcon("searching"), BorderLayout.WEST);
    searching.add(new HintLabel(IdeBundle.message("label.choosebyname.searching")), BorderLayout.CENTER);
    addCard(searching, SEARCHING_CARD);
    showCardImpl(CHECK_BOX_CARD);

    if (isCheckboxVisible()) {
      hBox.add(myCardContainer);
    }


    final DefaultActionGroup group = new DefaultActionGroup();
    group.add(new ShowFindUsagesAction() {
      @Override
      public PsiElement[][] getElements() {
        final Object[] objects = myListModel.toArray();
        final List<PsiElement> prefixMatchElements = new ArrayList<PsiElement>(objects.length);
        final List<PsiElement> nonPrefixMatchElements = new ArrayList<PsiElement>(objects.length);
        List<PsiElement> curElements = prefixMatchElements;
        for (Object object : objects) {
          if (object instanceof PsiElement) {
            curElements.add((PsiElement)object);
          }
          else if (object instanceof DataProvider) {
            final PsiElement psi = CommonDataKeys.PSI_ELEMENT.getData((DataProvider)object);
            if (psi != null) {
              curElements.add(psi);
            }
          }
          else if (object == NON_PREFIX_SEPARATOR) {
            curElements = nonPrefixMatchElements;
          }
        }
        return new PsiElement[][]{PsiUtilCore.toPsiElementArray(prefixMatchElements),
          PsiUtilCore.toPsiElementArray(nonPrefixMatchElements)};
      }
    });
    final ActionToolbar actionToolbar = ActionManager.getInstance().createActionToolbar(ActionPlaces.UNKNOWN, group, true);
    actionToolbar.setLayoutPolicy(ActionToolbar.NOWRAP_LAYOUT_POLICY);
    final JComponent toolbarComponent = actionToolbar.getComponent();
    toolbarComponent.setBorder(null);

    if (myToolArea == null) {
      myToolArea = new JLabel(EmptyIcon.create(1, 24));
    }
    hBox.add(myToolArea);
    hBox.add(toolbarComponent);

    myTextFieldPanel.add(caption2Tools);

    final ActionMap actionMap = new ActionMap();
    actionMap.setParent(myTextField.getActionMap());
    actionMap.put(DefaultEditorKit.copyAction, new AbstractAction() {
      @Override
      public void actionPerformed(@NotNull ActionEvent e) {
        if (myTextField.getSelectedText() != null) {
          actionMap.getParent().get(DefaultEditorKit.copyAction).actionPerformed(e);
          return;
        }
        final Object chosenElement = getChosenElement();
        if (chosenElement instanceof PsiElement) {
          CopyReferenceAction.doCopy((PsiElement)chosenElement, myProject);
        }
      }
    });
    myTextField.setActionMap(actionMap);

    myTextFieldPanel.add(myTextField);
    EditorColorsScheme scheme = EditorColorsManager.getInstance().getGlobalScheme();
    boolean presentationMode = UISettings.getInstance().PRESENTATION_MODE;
    int size = presentationMode ? UISettings.getInstance().PRESENTATION_MODE_FONT_SIZE - 4 : scheme.getEditorFontSize();
    Font editorFont = EditorUtil.getEditorFont();
    myTextField.setFont(editorFont);

    if (checkBoxName != null) {
      if (myCheckBox != null && myCheckBoxShortcut != null) {
        new DumbAwareAction("change goto check box", null, null) {
          @Override
          public void actionPerformed(@NotNull AnActionEvent e) {
            myCheckBox.setSelected(!isCheckboxSelected());
          }
        }.registerCustomShortcutSet(myCheckBoxShortcut, myTextField);
      }
    }

    if (isCloseByFocusLost()) {
      myTextField.addFocusListener(new FocusAdapter() {
        @Override
        public void focusLost(@NotNull final FocusEvent e) {
          if (Registry.is("focus.follows.mouse.workarounds")) {
            if (myFocusPoint != null) {
              PointerInfo pointerInfo = MouseInfo.getPointerInfo();
              if (pointerInfo != null && myFocusPoint.equals(pointerInfo.getLocation())) {
                // Ignore the loss of focus if the mouse hasn't moved between the last dropdown resize
                // and the loss of focus event. This happens in focus follows mouse mode if the mouse is
                // over the dropdown and it resizes to leave the mouse outside the dropdown.
                IdeFocusManager.getInstance(myProject).requestFocus(myTextField, true);
                myFocusPoint = null;
                return;
              }
            }
            myFocusPoint = null;
          }
          cancelListUpdater(); // cancel thread as early as possible
          myHideAlarm.addRequest(new Runnable() {
            @Override
            public void run() {
              JBPopup popup = JBPopupFactory.getInstance().getChildFocusedPopup(e.getComponent());
              if (popup != null) {
                popup.addListener(new JBPopupListener.Adapter() {
                  @Override
                  public void onClosed(@NotNull LightweightWindowEvent event) {
                    if (event.isOk()) {
                      hideHint();
                    }
                  }
                });
              }
              else {
                Component oppositeComponent = e.getOppositeComponent();
                if (oppositeComponent == myCheckBox) {
                  IdeFocusManager.getInstance(myProject).requestFocus(myTextField, true);
                  return;
                }
                if (oppositeComponent != null && !(oppositeComponent instanceof JFrame) &&
                    myList.isShowing() &&
                    (oppositeComponent == myList || SwingUtilities.isDescendingFrom(myList, oppositeComponent))) {
                  IdeFocusManager.getInstance(myProject).requestFocus(myTextField, true);// Otherwise me may skip some KeyEvents
                  return;
                }

                if (oppositeComponent != null && myProject != null && !myProject.isDisposed()) {
                  ToolWindowManager toolWindowManager = ToolWindowManager.getInstance(myProject);
                  ToolWindow toolWindow = toolWindowManager.getToolWindow(toolWindowManager.getActiveToolWindowId());
                  if (toolWindow != null) {
                    JComponent toolWindowComponent = toolWindow.getComponent();
                    if (SwingUtilities.isDescendingFrom(oppositeComponent, toolWindowComponent)) {
                      return; // Allow toolwindows to gain focus (used by QuickDoc shown in a toolwindow)
                    }
                  }
                }

                hideHint();
              }
            }
          }, 5);
        }
      });
    }

    if (myCheckBox != null) {
      myCheckBox.addItemListener(new ItemListener() {
        @Override
        public void itemStateChanged(@NotNull ItemEvent e) {
          rebuildList(false);
        }
      });
      myCheckBox.setFocusable(false);
    }

    myTextField.getDocument().addDocumentListener(new DocumentAdapter() {
      @Override
      protected void textChanged(DocumentEvent e) {
        clearPostponedOkAction(false);
        rebuildList(false);
      }
    });

    final Set<KeyStroke> upShortcuts = getShortcuts(IdeActions.ACTION_EDITOR_MOVE_CARET_UP);
    final Set<KeyStroke> downShortcuts = getShortcuts(IdeActions.ACTION_EDITOR_MOVE_CARET_DOWN);
    myTextField.addKeyListener(new KeyAdapter() {
      @Override
      public void keyPressed(@NotNull KeyEvent e) {
        if (e.getKeyCode() == KeyEvent.VK_ENTER && (e.getModifiers() & InputEvent.SHIFT_MASK) != 0) {
          myClosedByShiftEnter = true;
          close(true);
        }
        if (!myListScrollPane.isVisible()) {
          return;
        }
        final int keyCode;

        // Add support for user-defined 'caret up/down' shortcuts.
        KeyStroke stroke = KeyStroke.getKeyStrokeForEvent(e);
        if (upShortcuts.contains(stroke)) {
          keyCode = KeyEvent.VK_UP;
        }
        else if (downShortcuts.contains(stroke)) {
          keyCode = KeyEvent.VK_DOWN;
        }
        else {
          keyCode = e.getKeyCode();
        }
        switch (keyCode) {
          case KeyEvent.VK_DOWN:
            ScrollingUtil.moveDown(myList, e.getModifiersEx());
            break;
          case KeyEvent.VK_UP:
            ScrollingUtil.moveUp(myList, e.getModifiersEx());
            break;
          case KeyEvent.VK_PAGE_UP:
            ScrollingUtil.movePageUp(myList);
            break;
          case KeyEvent.VK_PAGE_DOWN:
            ScrollingUtil.movePageDown(myList);
            break;
          case KeyEvent.VK_TAB:
            close(true);
            break;
          case KeyEvent.VK_ENTER:
            if (myList.getSelectedValue() == EXTRA_ELEM) {
              myMaximumListSizeLimit += myListSizeIncreasing;
              rebuildList(myList.getSelectedIndex(), myRebuildDelay, ModalityState.current(), null);
              e.consume();
            }
            break;
        }

        if (myList.getSelectedValue() == NON_PREFIX_SEPARATOR) {
          if (keyCode == KeyEvent.VK_UP || keyCode == KeyEvent.VK_PAGE_UP) {
            ScrollingUtil.moveUp(myList, e.getModifiersEx());
          }
          else {
            ScrollingUtil.moveDown(myList, e.getModifiersEx());
          }
        }
      }
    });

    myTextField.addActionListener(new ActionListener() {
      @Override
      public void actionPerformed(@NotNull ActionEvent actionEvent) {
        doClose(true);
      }
    });

    myList.setFocusable(false);
    myList.setSelectionMode(allowMultipleSelection ? ListSelectionModel.MULTIPLE_INTERVAL_SELECTION :
                            ListSelectionModel.SINGLE_SELECTION);
    new ClickListener() {
      @Override
      public boolean onClick(@NotNull MouseEvent e, int clickCount) {
        if (!myTextField.hasFocus()) {
          IdeFocusManager.getInstance(myProject).requestFocus(myTextField, true);
        }

        if (clickCount == 2) {
          int selectedIndex = myList.getSelectedIndex();
          Rectangle selectedCellBounds = myList.getCellBounds(selectedIndex, selectedIndex);

          if (selectedCellBounds != null && selectedCellBounds.contains(e.getPoint())) { // Otherwise it was reselected in the selection listener
            if (myList.getSelectedValue() == EXTRA_ELEM) {
              myMaximumListSizeLimit += myListSizeIncreasing;
              rebuildList(selectedIndex, myRebuildDelay, ModalityState.current(), null);
            }
            else {
              doClose(true);
            }
          }
          return true;
        }

        return false;
      }
    }.installOn(myList);

    myList.setCellRenderer(myModel.getListCellRenderer());
    myList.setFont(editorFont);

    myList.addListSelectionListener(new ListSelectionListener() {
      private int myPreviousSelectionIndex = 0;

      @Override
      public void valueChanged(@NotNull ListSelectionEvent e) {
        if (myList.getSelectedValue() != NON_PREFIX_SEPARATOR) {
          myPreviousSelectionIndex = myList.getSelectedIndex();
          chosenElementMightChange();
          updateDocumentation();
        }
        else if (allowMultipleSelection) {
          myList.setSelectedIndex(myPreviousSelectionIndex);
        }
      }
    });

    myListScrollPane = ScrollPaneFactory.createScrollPane(myList);
    myListScrollPane.setViewportBorder(JBUI.Borders.empty());

    myTextFieldPanel.setBorder(JBUI.Borders.empty(5));

    showTextFieldPanel();

    myInitialized = true;

    if (modalityState != null) {
      rebuildList(myInitialIndex, 0, modalityState, null);
    }
  }

  @Override
  protected void showCardImpl(String card) {
    myCard.show(myCardContainer, card);
  }

  private boolean isDescendingFromTemporarilyFocusableToolWindow(@Nullable Component component) {
    if (component == null || myProject == null || myProject.isDisposed()) return false;

    ToolWindowManager toolWindowManager = ToolWindowManager.getInstance(myProject);
    ToolWindow toolWindow = toolWindowManager.getToolWindow(toolWindowManager.getActiveToolWindowId());
    JComponent toolWindowComponent = toolWindow != null ? toolWindow.getComponent() : null;
    return toolWindowComponent != null &&
           toolWindowComponent.getClientProperty(TEMPORARILY_FOCUSABLE_COMPONENT_KEY) != null &&
           SwingUtilities.isDescendingFrom(component, toolWindowComponent);
  }

  private void addCard(JComponent comp, String cardId) {
    JPanel wrapper = new JPanel(new BorderLayout());
    wrapper.add(comp, BorderLayout.EAST);
    myCardContainer.add(wrapper, cardId);
  }

  @Override
  public void setCheckBoxShortcut(ShortcutSet shortcutSet) {
    myCheckBoxShortcut = shortcutSet;
  }

  @Override
  protected void hideHint() {
    if (!myTextFieldPanel.focusRequested()) {
      doClose(false);
      doHideHint();
    }
  }

  @Override
  protected void doHideHint() {
    myTextFieldPanel.hideHint();
  }

  @Override
  protected void updateDocumentation() {
    final JBPopup hint = myTextFieldPanel.getHint();
    final Object element = getChosenElement();
    if (hint != null) {
      if (element instanceof PsiElement) {
        myTextFieldPanel.updateHint((PsiElement)element);
      }
      else if (element instanceof DataProvider) {
        final Object o = ((DataProvider)element).getData(CommonDataKeys.PSI_ELEMENT.getName());
        if (o instanceof PsiElement) {
          myTextFieldPanel.updateHint((PsiElement)o);
        }
      }
    }
  }

  protected void showTextFieldPanel() {
    final JLayeredPane layeredPane = getLayeredPane();
    final Dimension preferredTextFieldPanelSize = myTextFieldPanel.getPreferredSize();
    final int x = (layeredPane.getWidth() - preferredTextFieldPanelSize.width) / 2;
    final int paneHeight = layeredPane.getHeight();
    final int y = paneHeight / 3 - preferredTextFieldPanelSize.height / 2;

    VISIBLE_LIST_SIZE_LIMIT = Math.max
      (10, (paneHeight - (y + preferredTextFieldPanelSize.height)) / (preferredTextFieldPanelSize.height / 2) - 1);

    ComponentPopupBuilder builder = JBPopupFactory.getInstance().createComponentPopupBuilder(myTextFieldPanel, myTextField);
    builder.setLocateWithinScreenBounds(false);
    builder.setKeyEventHandler(new BooleanFunction<KeyEvent>() {
      @Override
      public boolean fun(KeyEvent event) {
        if (myTextPopup == null || !AbstractPopup.isCloseRequest(event) || !myTextPopup.isCancelKeyEnabled()) {
          return false;
        }

        IdeFocusManager focusManager = IdeFocusManager.getInstance(myProject);
        if (isDescendingFromTemporarilyFocusableToolWindow(focusManager.getFocusOwner())) {
          focusManager.requestFocus(myTextField, true);
          return false;
        }
        else {
          myTextPopup.cancel(event);
          return true;
        }
      }
    }).setCancelCallback(new Computable<Boolean>() {
      @Override
      public Boolean compute() {
        myTextPopup = null;
        close(false);
        return Boolean.TRUE;
      }
    }).setFocusable(true).setRequestFocus(true).setModalContext(false).setCancelOnClickOutside(false);

    Point point = new Point(x, y);
    SwingUtilities.convertPointToScreen(point, layeredPane);
    Rectangle bounds = new Rectangle(point, new Dimension(preferredTextFieldPanelSize.width + 20, preferredTextFieldPanelSize.height));
    myTextPopup = builder.createPopup();
    myTextPopup.setSize(bounds.getSize());
    myTextPopup.setLocation(bounds.getLocation());

    MnemonicHelper.init(myTextFieldPanel);
    if (myProject != null && !myProject.isDefault()) {
      DaemonCodeAnalyzer.getInstance(myProject).disableUpdateByTimer(myTextPopup);
    }

    Disposer.register(myTextPopup, new Disposable() {
      @Override
      public void dispose() {
        cancelListUpdater();
      }
    });
    myTextPopup.show(layeredPane);
    if (myTextPopup instanceof AbstractPopup) {
      Window window = ((AbstractPopup)myTextPopup).getPopupWindow();
      if (window instanceof JDialog) {
        ((JDialog)window).getRootPane().putClientProperty(WindowAction.NO_WINDOW_ACTIONS, Boolean.TRUE);
      }
    }
  }

  @Override
  @NotNull
  protected ModalityState getModalityStateForTextBox() {
    return ModalityState.stateForComponent(myTextField);
  }

  @Override
  protected boolean isCheckboxSelected() {
    return myCheckBox.isSelected();
  }

  @Override
  protected void configureListRenderer() {
    ListCellRenderer cellRenderer = myList.getCellRenderer();
    if (cellRenderer instanceof ExpandedItemListCellRendererWrapper) {
      cellRenderer = ((ExpandedItemListCellRendererWrapper)cellRenderer).getWrappee();
    }
    if (cellRenderer instanceof MatcherHolder) {
      final String pattern = patternToLowerCase(transformPattern(getTrimmedText()));
      final Matcher matcher = buildPatternMatcher(isSearchInAnyPlace() ? "*" + pattern : pattern);
      ((MatcherHolder)cellRenderer).setPatternMatcher(matcher);
    }
  }

  @Override
  protected void setHasResults(boolean b) {
    myTextField.setForeground(b ? UIUtil.getTextFieldForeground() : JBColor.red);
  }

<<<<<<< HEAD
  @Override
  protected void selectItem(int selectionPos) {
    if (!myListModel.isEmpty()) {
      int pos = selectionPos <= 0 ? detectBestStatisticalPosition() : selectionPos;
=======
  private void setElementsToList(int pos, @NotNull Collection<?> elements) {
    myListUpdater.cancelAll();
    if (checkDisposed()) return;
    if (isCloseByFocusLost() && Registry.is("focus.follows.mouse.workarounds")) {
      PointerInfo pointerInfo = MouseInfo.getPointerInfo();
      if (pointerInfo != null) {
        myFocusPoint = pointerInfo.getLocation();
      }
    }
    if (elements.isEmpty()) {
      myListModel.clear();
      myTextField.setForeground(JBColor.red);
      myListUpdater.cancelAll();
      hideList();
      clearPostponedOkAction(false);
      return;
    }

    Object[] oldElements = myListModel.toArray();
    Object[] newElements = elements.toArray();
    List<ModelDiff.Cmd> commands = ModelDiff.createDiffCmds(myListModel, oldElements, newElements);
    if (commands == null) {
      myListUpdater.doPostponedOkIfNeeded();
      return; // Nothing changed
    }

    myTextField.setForeground(UIUtil.getTextFieldForeground());
    if (commands.isEmpty()) {
      if (pos <= 0) {
        pos = detectBestStatisticalPosition();
      }

>>>>>>> 95859d46
      ScrollingUtil.selectItem(myList, Math.min(pos, myListModel.size() - 1));
    }
  }

  @Override
  protected void repositionHint() {
    myTextFieldPanel.repositionHint();
  }

  @Override
  protected void updateVisibleRowCount() {
    myList.setVisibleRowCount(Math.min(VISIBLE_LIST_SIZE_LIMIT, myList.getModel().getSize()));
  }

  @Override
  @Nullable
  public Object getChosenElement() {
    final List<Object> elements = getChosenElements();
    return elements != null && elements.size() == 1 ? elements.get(0) : null;
  }

  @Override
  protected List<Object> getChosenElements() {
    return ContainerUtil.filter(myList.getSelectedValues(), new Condition<Object>() {
      @Override
      public boolean value(Object o) {
        return o != EXTRA_ELEM && o != NON_PREFIX_SEPARATOR;
      }
    });
  }

  protected final class MyTextField extends JTextField implements PopupOwner, TypeSafeDataProvider {
    private final KeyStroke myCompletionKeyStroke;
    private final KeyStroke forwardStroke;
    private final KeyStroke backStroke;

    private boolean completionKeyStrokeHappened = false;

    private MyTextField() {
      super(40);
      if (!UIUtil.isUnderGTKLookAndFeel()) {
        if (SystemInfo.isMac && UIUtil.isUnderIntelliJLaF()) {
          if (!(getUI() instanceof MacIntelliJTextFieldUI)) {
            setUI(MacIntelliJTextFieldUI.createUI(this));
          }
          setBorder(new MacIntelliJTextBorder());
        } else {
          if (!(getUI() instanceof DarculaTextFieldUI)) {
            setUI(DarculaTextFieldUI.createUI(this));
          }
          setBorder(new DarculaTextBorder());
        }
      }
      enableEvents(AWTEvent.KEY_EVENT_MASK);
      myCompletionKeyStroke = getShortcut(IdeActions.ACTION_CODE_COMPLETION);
      forwardStroke = getShortcut(IdeActions.ACTION_GOTO_FORWARD);
      backStroke = getShortcut(IdeActions.ACTION_GOTO_BACK);
      setFocusTraversalKeysEnabled(false);
      putClientProperty("JTextField.variant", "search");
      setDocument(new PlainDocument() {
        @Override
        public void insertString(int offs, String str, AttributeSet a) throws BadLocationException {
          super.insertString(offs, str, a);
          if (str != null && str.length() > 1) {
            handlePaste(str);
          }
        }
      });
    }

    @Nullable
    private KeyStroke getShortcut(String actionCodeCompletion) {
      final Shortcut[] shortcuts = KeymapManager.getInstance().getActiveKeymap().getShortcuts(actionCodeCompletion);
      for (final Shortcut shortcut : shortcuts) {
        if (shortcut instanceof KeyboardShortcut) {
          return ((KeyboardShortcut)shortcut).getFirstKeyStroke();
        }
      }
      return null;
    }

    @Override
    public void calcData(final DataKey key, @NotNull final DataSink sink) {
      if (LangDataKeys.POSITION_ADJUSTER_POPUP.equals(key)) {
        if (myDropdownPopup != null && myDropdownPopup.isVisible()) {
          sink.put(key, myDropdownPopup);
        }
      }
      else if (LangDataKeys.PARENT_POPUP.equals(key)) {
        if (myTextPopup != null && myTextPopup.isVisible()) {
          sink.put(key, myTextPopup);
        }
      }
    }

    @Override
    protected void processKeyEvent(@NotNull KeyEvent e) {
      final KeyStroke keyStroke = KeyStroke.getKeyStrokeForEvent(e);

      if (myCompletionKeyStroke != null && keyStroke.equals(myCompletionKeyStroke)) {
        completionKeyStrokeHappened = true;
        e.consume();
        final String pattern = getTrimmedText();
        final int oldPos = myList.getSelectedIndex();
        myHistory.add(Pair.create(pattern, oldPos));
        final Runnable postRunnable = new Runnable() {
          @Override
          public void run() {
            fillInCommonPrefix(pattern);
          }
        };
        rebuildList(0, 0, ModalityState.current(), postRunnable);
        return;
      }
      if (backStroke != null && keyStroke.equals(backStroke)) {
        e.consume();
        if (!myHistory.isEmpty()) {
          final String oldText = getTrimmedText();
          final int oldPos = myList.getSelectedIndex();
          final Pair<String, Integer> last = myHistory.remove(myHistory.size() - 1);
          myTextField.setText(last.first);
          myFuture.add(Pair.create(oldText, oldPos));
          rebuildList(0, 0, ModalityState.current(), null);
        }
        return;
      }
      if (forwardStroke != null && keyStroke.equals(forwardStroke)) {
        e.consume();
        if (!myFuture.isEmpty()) {
          final String oldText = getTrimmedText();
          final int oldPos = myList.getSelectedIndex();
          final Pair<String, Integer> next = myFuture.remove(myFuture.size() - 1);
          myTextField.setText(next.first);
          myHistory.add(Pair.create(oldText, oldPos));
          rebuildList(0, 0, ModalityState.current(), null);
        }
        return;
      }
      int position = myTextField.getCaretPosition();
      int code = keyStroke.getKeyCode();
      int modifiers = keyStroke.getModifiers();
      try {
        super.processKeyEvent(e);
      }
      catch (NullPointerException e1) {
        if (!Patches.SUN_BUG_ID_6322854) {
          throw e1;
        }
      }
      finally {
        if ((code == KeyEvent.VK_UP || code == KeyEvent.VK_DOWN) && modifiers == 0) {
          myTextField.setCaretPosition(position);
        }
      }
    }

    private void fillInCommonPrefix(@NotNull final String pattern) {
      final List<String> list = myProvider.filterNames(ChooseByNameBase.this, getNames(isCheckboxSelected()), pattern);
      if (list.isEmpty()) return;

      if (isComplexPattern(pattern)) return; //TODO: support '*'
      final String oldText = getTrimmedText();
      final int oldPos = myList.getSelectedIndex();

      String commonPrefix = null;
      if (!list.isEmpty()) {
        for (String name : list) {
          final String string = name.toLowerCase();
          if (commonPrefix == null) {
            commonPrefix = string;
          }
          else {
            while (!commonPrefix.isEmpty()) {
              if (string.startsWith(commonPrefix)) {
                break;
              }
              commonPrefix = commonPrefix.substring(0, commonPrefix.length() - 1);
            }
            if (commonPrefix.isEmpty()) break;
          }
        }
        commonPrefix = list.get(0).substring(0, commonPrefix.length());
        for (int i = 1; i < list.size(); i++) {
          final String string = list.get(i).substring(0, commonPrefix.length());
          if (!string.equals(commonPrefix)) {
            commonPrefix = commonPrefix.toLowerCase();
            break;
          }
        }
      }
      if (commonPrefix == null) commonPrefix = "";
      if (!StringUtil.startsWithIgnoreCase(commonPrefix, pattern)) {
        commonPrefix = pattern;
      }
      final String newPattern = commonPrefix;

      myHistory.add(Pair.create(oldText, oldPos));
      myTextField.setText(newPattern);
      myTextField.setCaretPosition(newPattern.length());

      rebuildList(false);
    }

    private boolean isComplexPattern(@NotNull final String pattern) {
      if (pattern.indexOf('*') >= 0) return true;
      for (String s : myModel.getSeparators()) {
        if (pattern.contains(s)) return true;
      }

      return false;
    }

    @Override
    @Nullable
    public Point getBestPopupPosition() {
      return new Point(myTextFieldPanel.getWidth(), getHeight());
    }

    @Override
    protected void paintComponent(@NotNull final Graphics g) {
      GraphicsUtil.setupAntialiasing(g);
      super.paintComponent(g);
    }

    public boolean isCompletionKeyStroke() {
      return completionKeyStrokeHappened;
    }
  }

  @Override
  protected void handlePaste(String str) {
    if (!myInitIsDone) return;
    if (myModel instanceof GotoClassModel2 && isFileName(str)) {
      //noinspection SSBasedInspection
      SwingUtilities.invokeLater(new Runnable() {
        @Override
        public void run() {
          GotoFileAction gotoFile = new GotoFileAction();
          DataContext context = DataManager.getInstance().getDataContext(myTextField);
          gotoFile.actionPerformed(AnActionEvent.createFromAnAction(gotoFile, null, ActionPlaces.UNKNOWN, context));
        }
      });
    }
  }

  public static Component renderNonPrefixSeparatorComponent(Color backgroundColor) {
    final JPanel panel = new JPanel(new BorderLayout());
    final JSeparator separator = new JSeparator(SwingConstants.HORIZONTAL);
    panel.add(separator, BorderLayout.CENTER);
    if (!UIUtil.isUnderAquaBasedLookAndFeel()) {
      panel.setBorder(new EmptyBorder(3, 0, 2, 0));
    }
    panel.setBackground(backgroundColor);
    return panel;
  }


  @Override
  protected boolean lastKeyStrokeIsCompletion() {
    return myTextField.isCompletionKeyStroke();
  }

  protected static class HintLabel extends JLabel {
    protected HintLabel(String text) {
      super(text, RIGHT);
      setForeground(Color.darkGray);
    }
  }

  private abstract class ShowFindUsagesAction extends DumbAwareAction {
    public ShowFindUsagesAction() {
      super(ACTION_NAME, ACTION_NAME, AllIcons.General.AutohideOff);
    }

    @Override
    public void actionPerformed(@NotNull final AnActionEvent e) {
      cancelListUpdater();

      final UsageViewPresentation presentation = new UsageViewPresentation();
      final String text = getTrimmedText();
      final String prefixPattern = myFindUsagesTitle + " \'" + text + "\'";
      final String nonPrefixPattern = myFindUsagesTitle + " \'*" + text + "*\'";
      presentation.setCodeUsagesString(prefixPattern);
      presentation.setUsagesInGeneratedCodeString(prefixPattern + " in generated code");
      presentation.setDynamicUsagesString(nonPrefixPattern);
      presentation.setTabName(prefixPattern);
      presentation.setTabText(prefixPattern);
      presentation.setTargetsNodeText("Unsorted " + patternToLowerCase(prefixPattern));
      final Object[][] elements = getElements();
      final List<PsiElement> targets = new ArrayList<PsiElement>();
      final List<Usage> usages = new ArrayList<Usage>();
      fillUsages(Arrays.asList(elements[0]), usages, targets, false);
      fillUsages(Arrays.asList(elements[1]), usages, targets, true);
      if (myListModel.contains(EXTRA_ELEM)) { //start searching for the rest
        final boolean everywhere = isCheckboxSelected();
        final Set<Object> prefixMatchElementsArray = new LinkedHashSet<Object>();
        final Set<Object> nonPrefixMatchElementsArray = new LinkedHashSet<Object>();
        hideHint();
        ProgressManager.getInstance().run(new Task.Modal(myProject, prefixPattern, true) {
          private ChooseByNameBase.CalcElementsThread myCalcUsagesThread;
          @Override
          public void run(@NotNull final ProgressIndicator indicator) {
            ensureNamesLoaded(everywhere);
            indicator.setIndeterminate(true);
            final TooManyUsagesStatus tooManyUsagesStatus = TooManyUsagesStatus.createFor(indicator);
            myCalcUsagesThread = new CalcElementsThread(text, everywhere, null, ModalityState.NON_MODAL) {
              @Override
              protected boolean isOverflow(@NotNull Set<Object> elementsArray) {
                tooManyUsagesStatus.pauseProcessingIfTooManyUsages();
                if (elementsArray.size() > UsageLimitUtil.USAGES_LIMIT - myMaximumListSizeLimit && tooManyUsagesStatus.switchTooManyUsagesStatus()) {
                  int usageCount = elementsArray.size() + myMaximumListSizeLimit;
                  UsageViewManagerImpl.showTooManyUsagesWarning(getProject(), tooManyUsagesStatus, indicator, presentation, usageCount, null);
                }
                return false;
              }
            };

            ApplicationManager.getApplication().runReadAction(new Runnable() {
              @Override
              public void run() {
                boolean anyPlace = isSearchInAnyPlace();
                setSearchInAnyPlace(false);
                myCalcUsagesThread.addElementsByPattern(text, prefixMatchElementsArray, indicator, everywhere);
                setSearchInAnyPlace(anyPlace);

                if (anyPlace && !indicator.isCanceled()) {
                  myCalcUsagesThread.addElementsByPattern(text, nonPrefixMatchElementsArray, indicator, everywhere);
                  nonPrefixMatchElementsArray.removeAll(prefixMatchElementsArray);
                }

                indicator.setText("Prepare...");
                fillUsages(prefixMatchElementsArray, usages, targets, false);
                fillUsages(nonPrefixMatchElementsArray, usages, targets, true);
              }
            });
          }

          @Override
          public void onSuccess() {
            showUsageView(targets, usages, presentation);
          }

          @Override
          public void onCancel() {
            myCalcUsagesThread.cancel();
          }
        });
      }
      else {
        hideHint();
        showUsageView(targets, usages, presentation);
      }
    }

    private void fillUsages(Collection<Object> matchElementsArray,
                            List<Usage> usages,
                            List<PsiElement> targets,
                            final boolean separateGroup) {
      for (Object o : matchElementsArray) {
        if (o instanceof PsiElement) {
          PsiElement element = (PsiElement)o;
          if (element.getTextRange() != null) {
            usages.add(new UsageInfo2UsageAdapter(new UsageInfo(element) {
              @Override
              public boolean isDynamicUsage() {
                return separateGroup || super.isDynamicUsage();
              }
            }));
          }
          else {
            targets.add(element);
          }
        }
      }
    }

    private void showUsageView(@NotNull List<PsiElement> targets,
                               @NotNull List<Usage> usages,
                               @NotNull UsageViewPresentation presentation) {
      UsageTarget[] usageTargets = targets.isEmpty() ? UsageTarget.EMPTY_ARRAY :
                                   PsiElement2UsageTargetAdapter.convert(PsiUtilCore.toPsiElementArray(targets));
      UsageViewManager.getInstance(myProject).showUsages(usageTargets, usages.toArray(new Usage[usages.size()]), presentation);
    }

    @Override
    public void update(@NotNull AnActionEvent e) {
      if (myFindUsagesTitle == null || myProject == null) {
        e.getPresentation().setVisible(false);
        return;
      }
      final Object[][] elements = getElements();
      e.getPresentation().setEnabled(elements != null && elements[0].length + elements[1].length > 0);
    }

    public abstract Object[][] getElements();
  }

  @Override
  public JTextField getTextField() {
    return myTextField;
  }
}<|MERGE_RESOLUTION|>--- conflicted
+++ resolved
@@ -1,5 +1,5 @@
 /*
- * Copyright 2000-2016 JetBrains s.r.o.
+ * Copyright 2000-2015 JetBrains s.r.o.
  *
  * Licensed under the Apache License, Version 2.0 (the "License");
  * you may not use this file except in compliance with the License.
@@ -49,6 +49,7 @@
 import com.intellij.openapi.project.Project;
 import com.intellij.openapi.ui.popup.*;
 import com.intellij.openapi.util.*;
+import com.intellij.openapi.util.registry.Registry;
 import com.intellij.openapi.util.text.StringUtil;
 import com.intellij.openapi.wm.IdeFocusManager;
 import com.intellij.openapi.wm.ToolWindow;
@@ -110,36 +111,7 @@
   protected JBPopup myDropdownPopup;
 
   private ShortcutSet myCheckBoxShortcut;
-<<<<<<< HEAD
-=======
-  protected boolean myInitIsDone;
-  static final boolean ourLoadNamesEachTime = FileBasedIndex.ourEnableTracingOfKeyHashToVirtualFileMapping;
-  private boolean myFixLostTyping = true;
-  private boolean myAlwaysHasMore = false;
   private Point myFocusPoint;
-
-  public boolean checkDisposed() {
-    if (myDisposedFlag && myPostponedOkAction != null && !myPostponedOkAction.isProcessed()) {
-      myPostponedOkAction.setRejected();
-    }
-
-    return myDisposedFlag;
-  }
-
-  public void setDisposed(boolean disposedFlag) {
-    myDisposedFlag = disposedFlag;
-    if (disposedFlag) {
-      setNamesSync(true, null);
-      setNamesSync(false, null);
-    }
-  }
-
-  private void setNamesSync(boolean checkboxState, @Nullable String[] value) {
-    synchronized (myNames) {
-      myNames[checkboxState ? 1 : 0] = value;
-    }
-  }
->>>>>>> 95859d46
 
   /**
    * @param initialText initial text which will be in the lookup text field
@@ -310,7 +282,7 @@
   }
 
   /**
-   * @param modalityState          - if not null rebuilds list in given {@link ModalityState}
+   * @param modalityState - if not null rebuilds list in given {@link ModalityState}
    */
   protected void initUI(final ChooseByNamePopupComponent.Callback callback,
                         final ModalityState modalityState,
@@ -339,11 +311,13 @@
     myCardContainer.setBorder(BorderFactory.createEmptyBorder(0, 0, 0, 4));  // space between checkbox and filter/show all in view buttons
 
     final String checkBoxName = myModel.getCheckBoxName();
-    myCheckBox = new JCheckBox(checkBoxName != null ? checkBoxName +
-                                                      (myCheckBoxShortcut != null && myCheckBoxShortcut.getShortcuts().length > 0
-                                                       ? " (" + KeymapUtil.getShortcutsText(myCheckBoxShortcut.getShortcuts()) + ")"
-                                                       : "")
-                                                    : "");
+    myCheckBox = new JCheckBox(
+      checkBoxName != null ? checkBoxName + (myCheckBoxShortcut != null && myCheckBoxShortcut.getShortcuts().length > 0 ? " (" +
+                                                                                                                          KeymapUtil
+                                                                                                                            .getShortcutsText(
+                                                                                                                              myCheckBoxShortcut
+                                                                                                                                .getShortcuts()) +
+                                                                                                                          ")" : "") : "");
     myCheckBox.setAlignmentX(SwingConstants.RIGHT);
 
     if (!SystemInfo.isMac) {
@@ -597,8 +571,7 @@
     });
 
     myList.setFocusable(false);
-    myList.setSelectionMode(allowMultipleSelection ? ListSelectionModel.MULTIPLE_INTERVAL_SELECTION :
-                            ListSelectionModel.SINGLE_SELECTION);
+    myList.setSelectionMode(allowMultipleSelection ? ListSelectionModel.MULTIPLE_INTERVAL_SELECTION : ListSelectionModel.SINGLE_SELECTION);
     new ClickListener() {
       @Override
       public boolean onClick(@NotNull MouseEvent e, int clickCount) {
@@ -610,7 +583,8 @@
           int selectedIndex = myList.getSelectedIndex();
           Rectangle selectedCellBounds = myList.getCellBounds(selectedIndex, selectedIndex);
 
-          if (selectedCellBounds != null && selectedCellBounds.contains(e.getPoint())) { // Otherwise it was reselected in the selection listener
+          if (selectedCellBounds != null &&
+              selectedCellBounds.contains(e.getPoint())) { // Otherwise it was reselected in the selection listener
             if (myList.getSelectedValue() == EXTRA_ELEM) {
               myMaximumListSizeLimit += myListSizeIncreasing;
               rebuildList(selectedIndex, myRebuildDelay, ModalityState.current(), null);
@@ -723,8 +697,8 @@
     final int paneHeight = layeredPane.getHeight();
     final int y = paneHeight / 3 - preferredTextFieldPanelSize.height / 2;
 
-    VISIBLE_LIST_SIZE_LIMIT = Math.max
-      (10, (paneHeight - (y + preferredTextFieldPanelSize.height)) / (preferredTextFieldPanelSize.height / 2) - 1);
+    VISIBLE_LIST_SIZE_LIMIT =
+      Math.max(10, (paneHeight - (y + preferredTextFieldPanelSize.height)) / (preferredTextFieldPanelSize.height / 2) - 1);
 
     ComponentPopupBuilder builder = JBPopupFactory.getInstance().createComponentPopupBuilder(myTextFieldPanel, myTextField);
     builder.setLocateWithinScreenBounds(false);
@@ -810,46 +784,22 @@
     myTextField.setForeground(b ? UIUtil.getTextFieldForeground() : JBColor.red);
   }
 
-<<<<<<< HEAD
   @Override
   protected void selectItem(int selectionPos) {
     if (!myListModel.isEmpty()) {
       int pos = selectionPos <= 0 ? detectBestStatisticalPosition() : selectionPos;
-=======
-  private void setElementsToList(int pos, @NotNull Collection<?> elements) {
-    myListUpdater.cancelAll();
-    if (checkDisposed()) return;
-    if (isCloseByFocusLost() && Registry.is("focus.follows.mouse.workarounds")) {
+      ScrollingUtil.selectItem(myList, Math.min(pos, myListModel.size() - 1));
+    }
+  }
+
+  @Override
+  protected void setElementsToList(int pos, @NotNull Collection<?> elements) {
+    super.setElementsToList(pos, elements);
+     if (isCloseByFocusLost() && Registry.is("focus.follows.mouse.workarounds")) {
       PointerInfo pointerInfo = MouseInfo.getPointerInfo();
       if (pointerInfo != null) {
         myFocusPoint = pointerInfo.getLocation();
       }
-    }
-    if (elements.isEmpty()) {
-      myListModel.clear();
-      myTextField.setForeground(JBColor.red);
-      myListUpdater.cancelAll();
-      hideList();
-      clearPostponedOkAction(false);
-      return;
-    }
-
-    Object[] oldElements = myListModel.toArray();
-    Object[] newElements = elements.toArray();
-    List<ModelDiff.Cmd> commands = ModelDiff.createDiffCmds(myListModel, oldElements, newElements);
-    if (commands == null) {
-      myListUpdater.doPostponedOkIfNeeded();
-      return; // Nothing changed
-    }
-
-    myTextField.setForeground(UIUtil.getTextFieldForeground());
-    if (commands.isEmpty()) {
-      if (pos <= 0) {
-        pos = detectBestStatisticalPosition();
-      }
-
->>>>>>> 95859d46
-      ScrollingUtil.selectItem(myList, Math.min(pos, myListModel.size() - 1));
     }
   }
 
@@ -895,7 +845,8 @@
             setUI(MacIntelliJTextFieldUI.createUI(this));
           }
           setBorder(new MacIntelliJTextBorder());
-        } else {
+        }
+        else {
           if (!(getUI() instanceof DarculaTextFieldUI)) {
             setUI(DarculaTextFieldUI.createUI(this));
           }
@@ -1149,6 +1100,7 @@
         hideHint();
         ProgressManager.getInstance().run(new Task.Modal(myProject, prefixPattern, true) {
           private ChooseByNameBase.CalcElementsThread myCalcUsagesThread;
+
           @Override
           public void run(@NotNull final ProgressIndicator indicator) {
             ensureNamesLoaded(everywhere);
@@ -1158,9 +1110,11 @@
               @Override
               protected boolean isOverflow(@NotNull Set<Object> elementsArray) {
                 tooManyUsagesStatus.pauseProcessingIfTooManyUsages();
-                if (elementsArray.size() > UsageLimitUtil.USAGES_LIMIT - myMaximumListSizeLimit && tooManyUsagesStatus.switchTooManyUsagesStatus()) {
+                if (elementsArray.size() > UsageLimitUtil.USAGES_LIMIT - myMaximumListSizeLimit &&
+                    tooManyUsagesStatus.switchTooManyUsagesStatus()) {
                   int usageCount = elementsArray.size() + myMaximumListSizeLimit;
-                  UsageViewManagerImpl.showTooManyUsagesWarning(getProject(), tooManyUsagesStatus, indicator, presentation, usageCount, null);
+                  UsageViewManagerImpl
+                    .showTooManyUsagesWarning(getProject(), tooManyUsagesStatus, indicator, presentation, usageCount, null);
                 }
                 return false;
               }
@@ -1228,8 +1182,8 @@
     private void showUsageView(@NotNull List<PsiElement> targets,
                                @NotNull List<Usage> usages,
                                @NotNull UsageViewPresentation presentation) {
-      UsageTarget[] usageTargets = targets.isEmpty() ? UsageTarget.EMPTY_ARRAY :
-                                   PsiElement2UsageTargetAdapter.convert(PsiUtilCore.toPsiElementArray(targets));
+      UsageTarget[] usageTargets =
+        targets.isEmpty() ? UsageTarget.EMPTY_ARRAY : PsiElement2UsageTargetAdapter.convert(PsiUtilCore.toPsiElementArray(targets));
       UsageViewManager.getInstance(myProject).showUsages(usageTargets, usages.toArray(new Usage[usages.size()]), presentation);
     }
 
