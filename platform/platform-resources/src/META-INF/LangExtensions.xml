<idea-plugin>
  <extensions defaultExtensionNs="com.intellij">
    <appStarter implementation="com.intellij.codeInspection.InspectionMain"/>
    <appStarter implementation="com.intellij.ide.ui.search.TraverseUIStarter"/>
    <appStarter implementation="com.intellij.formatting.commandLine.FormatterStarter"/>

    <preloadingActivity implementation="com.intellij.codeInsight.completion.CompletionPreloader"/>

    <referencesSearch implementation="com.intellij.psi.impl.search.CachesBasedRefSearcher"/>
    <referencesSearch implementation="com.intellij.psi.impl.search.NonPhysicalReferenceSearcher"/>

    <applicationService serviceInterface="com.intellij.codeInsight.completion.CompletionService"
                        serviceImplementation="com.intellij.codeInsight.completion.impl.CompletionServiceImpl"/>

    <applicationService serviceInterface="com.intellij.codeInsight.daemon.impl.VisibleRangeCalculator"
                        serviceImplementation="com.intellij.codeInsight.daemon.impl.VisibleRangeCalculatorImpl"/>

    <applicationService serviceInterface="com.intellij.codeInspection.actions.CleanupInspectionUtil"
                        serviceImplementation="com.intellij.codeInspection.actions.CleanupInspectionUtilImpl"/>

    <applicationService serviceInterface="com.intellij.lang.cacheBuilder.CacheBuilderRegistry"
                        serviceImplementation="com.intellij.lang.cacheBuilder.CacheBuilderRegistryImpl"/>

    <applicationService serviceInterface="com.intellij.codeInsight.intention.IntentionManager"
                        serviceImplementation="com.intellij.codeInsight.intention.impl.config.IntentionManagerImpl"/>
    <applicationService serviceInterface="com.intellij.codeStyle.CodeStyleFacade"
                        serviceImplementation="com.intellij.psi.impl.source.codeStyle.CodeStyleFacadeImpl"/>

    <applicationService serviceInterface="com.intellij.concurrency.JobLauncher"
                        serviceImplementation="com.intellij.concurrency.JobLauncherImpl"/>

    <applicationService serviceInterface="com.intellij.openapi.project.ProjectLocator"
                        serviceImplementation="com.intellij.openapi.project.ProjectLocatorImpl"/>

    <applicationService serviceImplementation="com.intellij.packageDependencies.DependencyUISettings"/>

    <applicationService serviceImplementation="com.intellij.refactoring.rename.RenameHandlerRegistry"/>

    <projectService serviceInterface="com.intellij.ide.fileTemplates.FileTemplateManager"
                    serviceImplementation="com.intellij.ide.fileTemplates.impl.FileTemplateManagerImpl"/>
    <projectService serviceImplementation="com.intellij.ide.fileTemplates.impl.FileTemplateSettings"/>
    <applicationService serviceImplementation="com.intellij.ide.fileTemplates.impl.ExportableFileTemplateSettings"/>

    <applicationService serviceInterface="com.intellij.ide.PsiCopyPasteManager"
                        serviceImplementation="com.intellij.ide.PsiCopyPasteManager"/>

    <applicationService serviceImplementation="com.intellij.usages.UsageViewSettings"/>
    <applicationService serviceImplementation="com.intellij.usages.ShowUsagesSettings"/>
    <applicationService serviceImplementation="com.intellij.refactoring.RefactoringSettings"/>
    <applicationService serviceInterface="com.intellij.refactoring.RefactoringActionHandlerFactory"
                        serviceImplementation="com.intellij.refactoring.openapi.impl.RefactoringActionHandlerFactoryImpl"/>
    <applicationService serviceInterface="com.intellij.refactoring.util.RefactoringMessageDialogService"
                        serviceImplementation="com.intellij.refactoring.util.RefactoringMessageDialogServiceImpl"/>

    <applicationService serviceInterface="com.intellij.execution.filters.TextConsoleBuilderFactory"
                        serviceImplementation="com.intellij.execution.filters.TextConsoleBuilderFactoryImpl"/>
    <applicationService serviceInterface="com.intellij.execution.filters.HyperlinkInfoFactory"
                        serviceImplementation="com.intellij.execution.filters.impl.HyperlinkInfoFactoryImpl"/>
    <consoleFilterProvider implementation="com.intellij.execution.filters.UrlFilter$UrlFilterProvider"/>

    <applicationService serviceInterface="com.intellij.lang.PsiBuilderFactory"
                        serviceImplementation="com.intellij.lang.impl.PsiBuilderFactoryImpl"/>

    <applicationService serviceImplementation="com.intellij.codeInsight.documentation.DocumentationManagerUtil"/>

    <applicationService serviceImplementation="com.intellij.navigation.ChooseByNameRegistry"/>


    <applicationService serviceInterface="com.intellij.ide.PsiActionSupportFactory"
                        serviceImplementation="com.intellij.ide.PsiActionSupportFactoryImpl"/>
    <applicationService serviceImplementation="com.intellij.codeInspection.ex.InspectionToolRegistrar"/>
    <applicationService serviceImplementation="com.intellij.codeInsight.template.impl.TemplateSettings"/>
    <applicationService serviceImplementation="com.intellij.codeInsight.template.impl.ExportableTemplateSettings"/>
    <applicationService serviceImplementation="com.intellij.execution.ui.layout.impl.RunnerLayoutSettings"/>

    <applicationService serviceImplementation="com.intellij.codeEditor.printing.PrintSettings"/>
    <applicationService serviceInterface="com.intellij.codeInsight.daemon.DaemonCodeAnalyzerSettings"
                        serviceImplementation="com.intellij.codeInsight.daemon.DaemonCodeAnalyzerSettingsImpl"/>
    <applicationService serviceInterface="com.intellij.codeInsight.daemon.LineMarkerSettings"
                        serviceImplementation="com.intellij.codeInsight.daemon.impl.LineMarkerSettingsImpl"/>

    <applicationService serviceInterface="com.intellij.codeInsight.actions.FormatChangedTextUtil"
                        serviceImplementation="com.intellij.codeInsight.actions.FormatChangedTextUtil"/>

    <applicationService serviceInterface="com.intellij.facet.FacetTypeRegistry"
                        serviceImplementation="com.intellij.facet.impl.FacetTypeRegistryImpl"/>

    <projectService serviceInterface="com.intellij.openapi.roots.impl.DirectoryIndex"
                    serviceImplementation="com.intellij.openapi.roots.impl.DirectoryIndexImpl"/>

    <projectService serviceInterface="com.intellij.util.indexing.FileBasedIndexScanRunnableCollector"
                    serviceImplementation="com.intellij.util.indexing.FileBasedIndexScanRunnableCollectorImpl"/>

    <projectService serviceInterface="com.intellij.pom.references.PomService"
                    serviceImplementation="com.intellij.pom.references.PomServiceImpl"/>

    <projectService serviceInterface="com.intellij.psi.search.PsiSearchHelper"
                    serviceImplementation="com.intellij.psi.impl.search.PsiSearchHelperImpl"/>

    <projectService serviceInterface="com.intellij.psi.search.PsiTodoSearchHelper"
                    serviceImplementation="com.intellij.psi.impl.search.PsiTodoSearchHelperImpl"/>

    <projectService serviceInterface="com.intellij.codeInsight.lookup.LookupManager"
                    serviceImplementation="com.intellij.codeInsight.lookup.impl.LookupManagerImpl"/>

    <applicationService serviceInterface="com.intellij.psi.meta.MetaDataRegistrar"
                        serviceImplementation="com.intellij.psi.impl.meta.MetaRegistry"/>

    <applicationService serviceInterface="com.intellij.openapi.paths.PathReferenceManager"
                        serviceImplementation="com.intellij.openapi.paths.PathReferenceManagerImpl"/>

    <applicationService serviceInterface="com.intellij.codeInsight.folding.CodeFoldingSettings"
                        serviceImplementation="com.intellij.codeInsight.folding.CodeFoldingSettingsImpl"/>

    <applicationService serviceInterface="com.intellij.psi.statistics.StatisticsManager"
                        serviceImplementation="com.intellij.psi.statistics.impl.StatisticsManagerImpl"/>

    <applicationService serviceInterface="com.intellij.codeInsight.intention.impl.config.IntentionManagerSettings"
                        serviceImplementation="com.intellij.codeInsight.intention.impl.config.IntentionManagerSettings"/>

    <applicationService serviceInterface="com.intellij.find.FindSettings"
                        serviceImplementation="com.intellij.find.impl.FindSettingsImpl"/>
    <applicationService serviceImplementation="com.intellij.find.impl.FindSettingsImpl$FindRecents"/>
    <projectService serviceInterface="com.intellij.find.FindInProjectSettings" serviceImplementation="com.intellij.find.impl.FindInProjectRecents"/>
    <pathMacroFilter implementation="com.intellij.find.impl.FindInProjectSettingsBase$FindInProjectPathMacroFilter"/>

    <applicationService serviceImplementation="com.intellij.codeInsight.CodeInsightSettings"/>
    <projectService serviceImplementation="com.intellij.codeInsight.CodeInsightWorkspaceSettings"/>

    <applicationService serviceInterface="com.intellij.openapi.roots.impl.libraries.ApplicationLibraryTable"
                        serviceImplementation="com.intellij.openapi.roots.impl.libraries.ExportableApplicationLibraryTable"/>

    <applicationService serviceInterface="com.intellij.psi.codeStyle.CodeStyleSchemes"
                        serviceImplementation="com.intellij.psi.impl.source.codeStyle.PersistableCodeStyleSchemes"/>

    <applicationService serviceInterface="com.intellij.openapi.roots.libraries.LibraryTablesRegistrar"
                        serviceImplementation="com.intellij.openapi.roots.impl.libraries.LibraryTablesRegistrarImpl"/>

    <applicationService serviceInterface="com.intellij.openapi.roots.libraries.LibraryDetectionManager"
                        serviceImplementation="com.intellij.openapi.roots.impl.libraries.LibraryDetectionManagerImpl"/>

    <applicationService serviceInterface="com.intellij.openapi.roots.libraries.LibraryTypeService"
                        serviceImplementation="com.intellij.openapi.roots.impl.libraries.LibraryTypeServiceImpl"/>

    <applicationService serviceInterface="com.intellij.usageView.UsageTreeColorsScheme"
                        serviceImplementation="com.intellij.usageView.UsageTreeColorsScheme"/>

    <applicationService serviceInterface="com.intellij.ui.IconDeferrer"
                        serviceImplementation="com.intellij.ui.IconDeferrerImpl"/>

    <applicationService serviceInterface="com.intellij.ui.mac.MacMessagesEmulation"
                        serviceImplementation="com.intellij.ui.messages.JBMacMessages"/>

    <applicationService serviceImplementation="com.intellij.psi.codeStyle.AppCodeStyleSettingsManager"/>

    <applicationService serviceInterface="com.intellij.psi.impl.source.resolve.reference.impl.providers.FileInfoManager"
                        serviceImplementation="com.intellij.psi.impl.source.resolve.reference.impl.providers.FileInfoManager"/>
    <applicationService serviceInterface="com.intellij.psi.search.PredefinedSearchScopeProvider"
                        serviceImplementation="com.intellij.psi.search.PredefinedSearchScopeProviderImpl"/>

    <applicationService serviceInterface="com.intellij.psi.PsiReferenceService"
                        serviceImplementation="com.intellij.psi.PsiReferenceServiceImpl"/>

    <applicationService serviceInterface="com.intellij.patterns.compiler.PatternCompilerFactory"
                        serviceImplementation="com.intellij.patterns.compiler.PatternCompilerFactoryImpl"/>

    <applicationService serviceInterface="com.intellij.ide.PowerSaveMode"
                        serviceImplementation="com.intellij.ide.PowerSaveMode"/>

    <applicationService serviceInterface="com.intellij.util.download.DownloadableFileService"
                        serviceImplementation="com.intellij.util.download.impl.DownloadableFileServiceImpl"/>

    <applicationService serviceInterface="com.intellij.psi.impl.DocumentCommitProcessor"
                        serviceImplementation="com.intellij.psi.impl.DocumentCommitThread"/>

    <applicationService serviceInterface="com.intellij.psi.stubs.StubTreeLoader"
                        serviceImplementation="com.intellij.psi.stubs.StubTreeLoaderImpl"/>

    <applicationService serviceInterface="com.intellij.ide.util.PsiNavigationSupport"
                        serviceImplementation="com.intellij.ide.util.PsiNavigationSupportImpl"/>

    <applicationService serviceInterface="com.intellij.psi.impl.source.codeStyle.IndentHelper"
                        serviceImplementation="com.intellij.psi.impl.source.codeStyle.IndentHelperImpl"/>

    <applicationService serviceInterface="com.intellij.lang.DefaultASTFactory"
                        serviceImplementation="com.intellij.lang.DefaultASTFactoryImpl"/>

    <applicationService serviceInterface="com.intellij.conversion.ConversionService"
                        serviceImplementation="com.intellij.impl.ConversionServiceImpl"/>

    <applicationService serviceInterface="com.intellij.psi.search.searches.IndexPatternSearch"
                        serviceImplementation="com.intellij.psi.impl.search.IndexPatternSearchImpl"/>

    <applicationService serviceInterface="com.intellij.openapi.fileEditor.UniqueVFilePathBuilder"
                        serviceImplementation="com.intellij.openapi.fileEditor.impl.UniqueVFilePathBuilderImpl"/>

    <applicationService serviceImplementation="com.intellij.psi.codeStyle.arrangement.engine.ArrangementEngine"/>
    <applicationService serviceImplementation="com.intellij.psi.codeStyle.arrangement.MemberOrderService"/>

    <applicationService serviceInterface="com.intellij.psi.impl.source.resolve.reference.impl.providers.FileReferenceCompletion"
                        serviceImplementation="com.intellij.psi.impl.source.resolve.reference.impl.providers.FileReferenceCompletionImpl"/>

    <applicationService serviceInterface="com.intellij.psi.util.PsiEditorUtil"
                        serviceImplementation="com.intellij.psi.util.PsiUtilBase"/>

    <applicationService serviceInterface="com.intellij.openapi.application.PathMacros"
                        serviceImplementation="com.intellij.ide.macro.IdePathMacros"/>

    <applicationService serviceInterface="com.intellij.lang.IdeLanguageCustomization"
                        serviceImplementation="com.intellij.lang.IdeLanguageCustomization"/>

    <rearranger.ui implementation="com.intellij.application.options.codeStyle.arrangement.component.DefaultArrangementUiComponentFactory"/>

    <applicationService serviceInterface="com.intellij.ui.EditorTextFieldProvider"
                        serviceImplementation="com.intellij.ui.EditorTextFieldProviderImpl"/>

    <applicationService serviceInterface="com.intellij.codeInsight.editorActions.TabOutScopesTracker"
                        serviceImplementation="com.intellij.codeInsight.editorActions.TabOutScopesTrackerImpl"/>

    <projectService serviceInterface="com.intellij.psi.codeStyle.ProjectCodeStyleSettingsManager"
                    serviceImplementation="com.intellij.psi.codeStyle.ProjectCodeStyleSettingsManager"/>

    <projectService serviceInterface="com.intellij.psi.codeStyle.LegacyCodeStyleSettingsManager"
                    serviceImplementation="com.intellij.psi.codeStyle.LegacyCodeStyleSettingsManager"/>

    <projectService serviceInterface="com.intellij.codeInsight.daemon.impl.analysis.HighlightingLevelManager"
                    serviceImplementation="com.intellij.codeInsight.daemon.impl.analysis.HighlightingSettingsPerFile"/>

    <projectService serviceInterface="com.intellij.find.findInProject.FindInProjectManager"
                    serviceImplementation="com.intellij.find.findInProject.FindInProjectManager"/>
    <projectService serviceInterface="com.intellij.find.replaceInProject.ReplaceInProjectManager"
                    serviceImplementation="com.intellij.find.replaceInProject.ReplaceInProjectManager"/>
    <projectService serviceInterface="com.intellij.codeHighlighting.TextEditorHighlightingPassRegistrar"
                    serviceImplementation="com.intellij.codeInsight.daemon.impl.TextEditorHighlightingPassRegistrarImpl"/>
    <projectService serviceInterface="com.intellij.psi.PsiFileFactory"
                    serviceImplementation="com.intellij.psi.impl.PsiFileFactoryImpl"/>
    <projectService serviceInterface="com.intellij.psi.text.BlockSupport"
                    serviceImplementation="com.intellij.psi.impl.BlockSupportImpl"/>
    <projectService serviceInterface="com.intellij.psi.SmartPointerManager"
                    serviceImplementation="com.intellij.psi.impl.smartPointers.SmartPointerManagerImpl"/>
    <projectService serviceInterface="com.intellij.psi.codeStyle.CodeStyleManager"
                    serviceImplementation="com.intellij.psi.impl.source.codeStyle.CodeStyleManagerImpl"/>
    <projectService serviceInterface="com.intellij.pom.PomModel"
                    serviceImplementation="com.intellij.pom.core.impl.PomModelImpl"/>
    <projectService serviceInterface="com.intellij.psi.impl.include.FileIncludeManager"
                    serviceImplementation="com.intellij.psi.impl.include.FileIncludeManagerImpl"/>
    <projectService serviceInterface="com.intellij.util.CachedValuesFactory"
                    serviceImplementation="com.intellij.psi.impl.PsiCachedValuesFactory"/>


    <projectService serviceInterface="com.intellij.openapi.roots.impl.libraries.ProjectLibraryTable"
                    serviceImplementation="com.intellij.openapi.roots.impl.libraries.ProjectLibraryTableImpl"/>

    <projectService serviceInterface="com.intellij.psi.search.ProjectScopeBuilder"
                    serviceImplementation="com.intellij.psi.search.ProjectScopeBuilderImpl"/>

    <projectService serviceInterface="com.intellij.facet.ProjectWideFacetListenersRegistry"
                    serviceImplementation="com.intellij.facet.impl.ProjectWideFacetListenersRegistryImpl"/>

    <projectService serviceInterface="com.intellij.facet.FacetFinder" serviceImplementation="com.intellij.facet.impl.FacetFinderImpl"/>

    <projectService serviceInterface="com.intellij.facet.ProjectFacetManager"
                    serviceImplementation="com.intellij.facet.impl.ProjectFacetManagerImpl"/>
    <applicationService serviceImplementation="com.intellij.facet.impl.invalid.InvalidFacetType"/>
    <projectService serviceInterface="com.intellij.facet.impl.invalid.InvalidFacetManager"
                    serviceImplementation="com.intellij.facet.impl.invalid.InvalidFacetManagerImpl"/>
    <projectService serviceInterface="com.intellij.openapi.module.ProjectLoadingErrorsNotifier"
                    serviceImplementation="com.intellij.openapi.module.impl.ProjectLoadingErrorsNotifierImpl"
                    testServiceImplementation="com.intellij.openapi.module.impl.ProjectLoadingErrorsHeadlessNotifier"/>
    <projectService serviceImplementation="com.intellij.openapi.module.impl.AutomaticModuleUnloader"/>

    <moduleService serviceInterface="com.intellij.facet.FacetModificationTrackingService"
                   serviceImplementation="com.intellij.facet.impl.FacetModificationTrackingServiceImpl"/>
    <moduleService serviceImplementation="com.intellij.facet.FacetFromExternalSourcesStorage"/>

    <applicationService serviceInterface="com.intellij.framework.detection.impl.FrameworkDetectorRegistry"
                        serviceImplementation="com.intellij.framework.detection.impl.FrameworkDetectorRegistryImpl"/>
    <fileBasedIndex implementation="com.intellij.framework.detection.impl.FrameworkDetectionIndex"/>
    <projectService serviceInterface="com.intellij.framework.detection.DetectionExcludesConfiguration"
                    serviceImplementation="com.intellij.framework.detection.impl.exclude.DetectionExcludesConfigurationImpl"/>
    <projectService serviceImplementation="com.intellij.framework.detection.impl.exclude.old.OldFacetDetectionExcludesConfiguration"/>

    <projectService serviceInterface="com.intellij.codeInsight.AutoPopupController"
                    serviceImplementation="com.intellij.codeInsight.AutoPopupController"/>

    <projectService serviceInterface="com.intellij.codeStyle.CodeStyleFacade"
                    serviceImplementation="com.intellij.psi.impl.source.codeStyle.CodeStyleFacadeImpl"/>

    <projectService serviceInterface="com.intellij.usages.UsageViewManager"
                    serviceImplementation="com.intellij.usages.impl.UsageViewManagerImpl"/>

    <projectService serviceInterface="com.intellij.analysis.AnalysisUIOptions"
                    serviceImplementation="com.intellij.analysis.AnalysisUIOptions"/>

    <projectService serviceInterface="com.intellij.ide.util.gotoByName.ChooseByNameFactory"
                    serviceImplementation="com.intellij.ide.util.gotoByName.ChooseByNameFactoryImpl"/>

    <projectService serviceInterface="com.intellij.refactoring.listeners.RefactoringListenerManager"
                    serviceImplementation="com.intellij.refactoring.listeners.impl.RefactoringListenerManagerImpl"/>

    <projectService serviceInterface="com.intellij.util.LogicalRootsManager"
                    serviceImplementation="com.intellij.util.LogicalRootsManagerImpl"/>

    <projectService serviceInterface="com.intellij.codeEditor.printing.ExportToHTMLSettings"
                    serviceImplementation="com.intellij.codeEditor.printing.ExportToHTMLSettings"/>

    <projectService serviceInterface="com.intellij.diagnostic.logging.LogConsolePreferences"
                    serviceImplementation="com.intellij.diagnostic.logging.LogConsolePreferences"/>

    <applicationService serviceInterface="com.intellij.psi.impl.source.resolve.reference.ReferenceProvidersRegistry"
                        serviceImplementation="com.intellij.psi.impl.source.resolve.reference.ReferenceProvidersRegistryImpl"/>

    <projectService serviceInterface="com.intellij.find.FindManager"
                    serviceImplementation="com.intellij.find.impl.FindManagerImpl"/>

    <projectService serviceInterface="com.intellij.psi.PsiParserFacade"
                    serviceImplementation="com.intellij.psi.impl.PsiParserFacadeImpl"/>

    <projectService serviceInterface="com.intellij.ide.util.gotoByName.GotoFileConfiguration"
                    serviceImplementation="com.intellij.ide.util.gotoByName.GotoFileConfiguration"/>
    <projectService serviceInterface="com.intellij.ide.util.gotoByName.GotoClassSymbolConfiguration"
                    serviceImplementation="com.intellij.ide.util.gotoByName.GotoClassSymbolConfiguration"/>
    <projectService serviceInterface="com.intellij.ide.util.gotoByName.SearchEverywhereConfiguration"
                    serviceImplementation="com.intellij.ide.util.gotoByName.SearchEverywhereConfiguration"/>
    <preloadingActivity implementation="com.intellij.ide.actions.GotoClassPresentationUpdater"/>

    <projectService serviceInterface="com.intellij.ide.hierarchy.HierarchyBrowserManager"
                    serviceImplementation="com.intellij.ide.hierarchy.HierarchyBrowserManager"/>

    <projectService serviceInterface="com.intellij.psi.search.scope.packageSet.NamedScopeManager"
                    serviceImplementation="com.intellij.psi.search.scope.packageSet.NamedScopeManager"/>
    <projectService serviceInterface="com.intellij.packageDependencies.DependencyValidationManager"
                    serviceImplementation="com.intellij.packageDependencies.DependencyValidationManagerImpl"/>
    <projectService serviceInterface="com.intellij.packageDependencies.DependenciesToolWindow"
                    serviceImplementation="com.intellij.packageDependencies.DependenciesToolWindow"/>

    <projectService serviceInterface="com.intellij.codeInsight.documentation.DocumentationManager"
                    serviceImplementation="com.intellij.codeInsight.documentation.DocumentationManager"/>

    <projectService serviceInterface="com.intellij.moduleDependencies.DependenciesAnalyzeManager"
                    serviceImplementation="com.intellij.moduleDependencies.DependenciesAnalyzeManager"/>

    <projectService serviceInterface="com.intellij.ide.util.TreeFileChooserFactory"
                    serviceImplementation="com.intellij.ide.util.TreeFileChooserFactoryImpl"/>

    <projectService serviceInterface="com.intellij.psi.impl.cache.CacheManager"
                    serviceImplementation="com.intellij.psi.impl.cache.impl.IndexCacheManagerImpl"/>
    <projectService serviceInterface="com.intellij.psi.impl.cache.TodoCacheManager"
                    serviceImplementation="com.intellij.psi.impl.cache.impl.IndexTodoCacheManagerImpl"/>
    <projectService serviceInterface="com.intellij.psi.impl.ResolveScopeManager"
                    serviceImplementation="com.intellij.psi.impl.file.impl.ResolveScopeManagerImpl"/>
    <projectService serviceInterface="com.intellij.openapi.roots.ProjectFileIndex"
                    serviceImplementation="com.intellij.openapi.roots.impl.ProjectFileIndexImpl"/>
    <testSourcesFilter implementation="com.intellij.openapi.roots.ProjectRootTestSourcesFilter"/>
    <moduleService serviceInterface="com.intellij.openapi.roots.ModuleFileIndex"
                    serviceImplementation="com.intellij.openapi.roots.impl.ModuleFileIndexImpl"/>
    <projectService serviceInterface="com.intellij.psi.impl.source.resolve.ResolveCache"
                    serviceImplementation="com.intellij.psi.impl.source.resolve.ResolveCache"/>
    <projectService serviceInterface="com.intellij.openapi.roots.ProjectRootModificationTracker"
                    serviceImplementation="com.intellij.openapi.roots.ProjectRootModificationTrackerImpl"/>

    <projectService serviceInterface="com.intellij.ui.FileColorManager"
                    serviceImplementation="com.intellij.ui.tabs.FileColorManagerImpl"/>

    <projectService serviceInterface="com.intellij.openapi.roots.impl.LibraryScopeCache"
                    serviceImplementation="com.intellij.openapi.roots.impl.LibraryScopeCache"/>

    <projectService serviceInterface="com.intellij.slicer.SliceToolwindowSettings"
                    serviceImplementation="com.intellij.slicer.SliceToolwindowSettings"/>
    <projectService serviceInterface="com.intellij.slicer.SliceManager"
                    serviceImplementation="com.intellij.slicer.SliceManager"/>

    <projectService serviceInterface="com.intellij.codeInsight.highlighting.HighlightManager"
                    serviceImplementation="com.intellij.codeInsight.highlighting.HighlightManagerImpl"/>

    <applicationService serviceInterface="com.intellij.openapi.roots.ExternalProjectSystemRegistry"
                        serviceImplementation="com.intellij.openapi.roots.impl.ExternalProjectSystemRegistryImpl"/>
    <moduleService serviceInterface="com.intellij.openapi.components.impl.stores.IComponentStore"
                   serviceImplementation="com.intellij.configurationStore.ModuleStoreImpl"
                   testServiceImplementation="com.intellij.configurationStore.TestModuleStore"/>
    <moduleService serviceInterface="com.intellij.openapi.roots.TestModuleProperties"
                   serviceImplementation="com.intellij.openapi.roots.impl.TestModulePropertiesImpl"/>

    <moduleService serviceImplementation="com.intellij.openapi.module.impl.ModuleImpl$DeprecatedModuleOptionManager"/>
    <moduleService serviceInterface="com.intellij.openapi.components.PathMacroManager" serviceImplementation="com.intellij.openapi.components.impl.ModulePathMacroManager"/>

    <applicationService serviceInterface="com.intellij.ide.scratch.ScratchFileService"
                        serviceImplementation="com.intellij.ide.scratch.ScratchFileServiceImpl"/>
    <projectViewPane implementation="com.intellij.ide.scratch.ScratchProjectViewPane"/>
    <treeStructureProvider implementation="com.intellij.ide.scratch.ScratchProjectViewPane$MyStructureProvider" order="last"/>

    <fileTypeFactory implementation="com.intellij.ide.scratch.ScratchFileServiceImpl$TypeFactory"/>
    <navbar implementation="com.intellij.ide.scratch.ScratchFileServiceImpl$NavBarExtension"/>
    <lang.substitutor language="TEXT" implementationClass="com.intellij.ide.scratch.ScratchFileServiceImpl$Substitutor" order="first"/>
    <nonProjectFileWritingAccessExtension implementation="com.intellij.ide.scratch.ScratchFileServiceImpl$AccessExtension"/>
    <fileIconProvider implementation="com.intellij.ide.scratch.ScratchFileServiceImpl$FilePresentation"/>
    <editorTabTitleProvider implementation="com.intellij.ide.scratch.ScratchFileServiceImpl$FilePresentation"/>
    <syntaxHighlighter factoryClass="com.intellij.ide.scratch.ScratchFileServiceImpl$Highlighter" order="first"/>
    <indexedRootsProvider implementation="com.intellij.ide.scratch.ScratchFileServiceImpl$IndexSetContributor"/>
    <useScopeEnlarger implementation="com.intellij.ide.scratch.ScratchFileServiceImpl$UseScopeExtension"/>
    <usageTypeProvider implementation="com.intellij.ide.scratch.ScratchFileServiceImpl$UsageTypeExtension" order="last"/>

    <scratch.rootType implementation="com.intellij.ide.scratch.ScratchRootType" />
    <scratch.rootType implementation="com.intellij.execution.console.HistoryRootType"/>
    <scratch.rootType implementation="com.intellij.execution.console.IdeConsoleRootType"/>

    <applicationService serviceImplementation="com.intellij.codeInsight.daemon.impl.ParameterHintsPresentationManager"/>

    <projectService serviceImplementation="com.intellij.codeInsight.daemon.impl.ErrorStripeUpdateManager"/>

    <!-- Extension resources -->
    <applicationService serviceInterface="com.intellij.ide.extensionResources.ResourceVersions"
                        serviceImplementation="com.intellij.ide.extensionResources.ResourceVersions"/>
    <scratch.rootType implementation="com.intellij.ide.extensionResources.ExtensionsRootType"/>

    <colorSettingsPage implementation="com.intellij.openapi.options.colors.pages.GeneralColorsPage" id="general"/>
    <colorSettingsPage implementation="com.intellij.openapi.options.colors.pages.DefaultLanguageColorsPage" id="defaultLanguage"/>
    <colorSettingsPage implementation="com.intellij.openapi.options.colors.pages.ANSIColoredConsoleColorsPage" id="ansi"/>
    <colorSettingsPage implementation="com.intellij.openapi.options.colors.pages.CustomColorsPage" id="custom"/>

    <elementDescriptionProvider implementation="com.intellij.psi.impl.DefaultPomTargetDescriptionProvider" order="last" id="pomDefault"/>

    <applicationService serviceInterface="com.intellij.codeInspection.ex.AppInspectionProfilesVisibleTreeState"
                        serviceImplementation="com.intellij.codeInspection.ex.AppInspectionProfilesVisibleTreeState"/>
    <projectService serviceInterface="com.intellij.codeInspection.ex.ProjectInspectionProfilesVisibleTreeState"
                    serviceImplementation="com.intellij.codeInspection.ex.ProjectInspectionProfilesVisibleTreeState"/>

    <!-- Editor -->
    <search.topHitProvider implementation="com.intellij.application.options.editor.EditorOptionsTopHitProvider"/>
    <search.topHitProvider implementation="com.intellij.application.options.editor.EditorHintsOptionsTopHitProvider"/>
    <applicationConfigurable groupId="editor" groupWeight="190" instance="com.intellij.application.options.editor.EditorOptions" id="preferences.editor" key="title.editor"
                             bundle="messages.ApplicationBundle" order="after preferences.lookFeel"
                             childrenEPName="com.intellij.editorOptionsProvider"/>
    <applicationConfigurable parentId="preferences.editor" instance="com.intellij.execution.console.ConsoleConfigurable" id="Console"
                             displayName="Console"/>

    <projectService serviceInterface="com.intellij.semantic.SemService" serviceImplementation="com.intellij.semantic.SemServiceImpl"/>

    <!-- Global Code Style -->
    <projectConfigurable groupId="editor" groupWeight="170" dynamic="true" displayName="Code Style" id="preferences.sourceCode" instance="com.intellij.application.options.CodeStyleSchemesConfigurable" order="after colors"/>
    <applicationService serviceInterface="com.intellij.application.options.codeStyle.CodeStyleSchemesUIConfiguration"
                        serviceImplementation="com.intellij.application.options.codeStyle.CodeStyleSchemesUIConfiguration"/>

    <!-- File Types -->
    <applicationConfigurable groupId="editor" groupWeight="120" instance="com.intellij.openapi.fileTypes.impl.FileTypeConfigurable" id="preferences.fileTypes"
                             key="filetype.settings.title" bundle="messages.FileTypesBundle"/>

    <search.topHitProvider implementation="com.intellij.codeInsight.intention.impl.config.IntentionsOptionsTopHitProvider"/>
    <applicationConfigurable groupId="editor" key="intention.settings" bundle="messages.CodeInsightBundle" provider="com.intellij.codeInsight.intention.impl.config.IntentionsConfigurableProviderImpl" id="preferences.intentionPowerPack"/>

    <!-- Live Templates -->
    <search.topHitProvider implementation="com.intellij.codeInsight.template.impl.LiveTemplatesOptionsTopHitProvider"/>
    <applicationConfigurable groupId="editor" groupWeight="130" instance="com.intellij.codeInsight.template.impl.LiveTemplatesConfigurable" id="editing.templates"
                             key="templates.settings.page.title" bundle="messages.CodeInsightBundle"/>
    <search.optionContributor implementation="com.intellij.codeInsight.template.impl.TemplateSearchableOptionContributor"/>
    <lookup.actionProvider implementation="com.intellij.codeInsight.template.impl.LiveTemplateLookupActionProvider"/>
    <documentationProvider implementation="com.intellij.codeInsight.template.impl.LiveTemplateDocumentationProvider"/>
    <projectService serviceInterface="com.intellij.codeInsight.template.TemplateManager"
                    serviceImplementation="com.intellij.codeInsight.template.impl.TemplateManagerImpl"/>

    <!-- File Templates-->
    <projectConfigurable groupId="editor" groupWeight="150" instance="com.intellij.ide.fileTemplates.impl.AllFileTemplatesConfigurable" id="fileTemplates"
                             key="title.file.templates" bundle="messages.IdeBundle"/>

    <!-- T.O.D.O -->
    <applicationConfigurable groupId="editor" instance="com.intellij.ide.todo.configurable.TodoConfigurable" id="preferences.toDoOptions" key="title.todo"
                             bundle="messages.IdeBundle"/>

    <!-- External Tools -->
    <applicationConfigurable groupId="tools" groupWeight="140" instance="com.intellij.tools.ToolConfigurable" id="preferences.externalTools" key="tools.settings.title"
                             bundle="messages.ToolsBundle"/>
    <stepsBeforeRunProvider implementation="com.intellij.tools.ToolBeforeRunTaskProvider"/>
    <checkinHandlerFactory implementation="com.intellij.tools.ExternalToolsCheckinHandlerFactory"/>
    <projectService serviceInterface="com.intellij.tools.ToolsProjectConfig"
                    serviceImplementation="com.intellij.tools.ToolsProjectConfig"/>

    <bidiRegionsSeparator language="" implementationClass="com.intellij.openapi.editor.bidi.PlainTextBidiRegionsSeparator"/>

    <lang.parserDefinition language="TEXT" implementationClass="com.intellij.openapi.fileTypes.PlainTextParserDefinition"/>
    <lang.syntaxHighlighterFactory language="TEXT" implementationClass="com.intellij.openapi.fileTypes.PlainTextSyntaxHighlighterFactory"/>
    <lang.braceMatcher language="TEXT" implementationClass="com.intellij.ide.highlighter.custom.impl.CustomFileTypeBraceMatcher"/>
    <lang.quoteHandler language="TEXT" implementationClass="com.intellij.ide.highlighter.custom.impl.CustomFileTypeQuoteHandler"/>
    <lang.ast.factory language="TEXT" implementationClass="com.intellij.psi.impl.source.tree.PlainTextASTFactory"/>

    <getDataRule key="psi.File" implementationClass="com.intellij.ide.impl.dataRules.PsiFileRule"/>
    <getDataRule key="psi.Element" implementationClass="com.intellij.ide.impl.dataRules.PsiElementFromSelectionRule"/>
    <getDataRule key="psi.Element.array" implementationClass="com.intellij.ide.impl.dataRules.PsiElementFromSelectionsRule"/>
    <getDataRule key="psi.pasteTargetElement" implementationClass="com.intellij.ide.impl.dataRules.PasteTargetRule"/>
    <getDataRule key="virtualFile" implementationClass="com.intellij.ide.impl.dataRules.VirtualFileRule"/>
    <getDataRule key="virtualFileArray" implementationClass="com.intellij.ide.impl.dataRules.VirtualFileArrayRule"/>
    <getDataRule key="Navigatable" implementationClass="com.intellij.ide.impl.dataRules.NavigatableRule"/>
    <getDataRule key="usageTarget" implementationClass="com.intellij.ide.impl.dataRules.UsageTargetsRule"/>
    <getDataRule key="UsageInfo.List" implementationClass="com.intellij.ide.impl.dataRules.UsageInfo2ListRule"/>
    <getDataRule key="module" implementationClass="com.intellij.ide.impl.dataRules.ModuleRule"/>

    <dataValidator key="psi.File" implementationClass="com.intellij.ide.impl.PsiElementDataValidator"/>
    <dataValidator key="psi.Element" implementationClass="com.intellij.ide.impl.PsiElementDataValidator"/>
    <dataValidator key="psi.Element.array" implementationClass="com.intellij.ide.impl.PsiElementArrayDataValidator"/>
    <dataValidator key="module" implementationClass="com.intellij.ide.impl.ModuleDataValidator"/>

    <patternDialectProvider implementation="com.intellij.packageDependencies.ui.ProjectPatternProvider" id="file"/>
    <customScopesProvider implementation="com.intellij.packageDependencies.DefaultScopesProvider"/>
    <customScopesProvider implementation="com.intellij.psi.search.scope.ProblemsScope$Provider" order="last"/>
    <customScopesProvider implementation="com.intellij.packageDependencies.ChangeListsScopesProvider" order="last"/>
    <refactoring.elementListenerProvider implementation="com.intellij.packageDependencies.ui.RefactoringScopeElementListenerProvider"/>

    <highlightVisitor implementation="com.intellij.codeInsight.daemon.impl.DefaultHighlightVisitor"/>
    <projectService serviceImplementation="com.intellij.codeInsight.daemon.impl.CachedAnnotators"/>
    <daemon.changeLocalityDetector implementation="com.intellij.codeInsight.daemon.impl.DefaultChangeLocalityDetector"/>
    <daemon.changeLocalityDetector implementation="com.intellij.ide.todo.MultiLineTodoLocalityDetector"/>

    <liveTemplateMacro implementation="com.intellij.codeInsight.template.macro.CurrentDateMacro"/>
    <liveTemplateMacro implementation="com.intellij.codeInsight.template.macro.CurrentTimeMacro"/>
    <liveTemplateMacro implementation="com.intellij.codeInsight.template.macro.CurrentUserMacro"/>
    <liveTemplateMacro implementation="com.intellij.codeInsight.template.macro.ClipboardMacro"/>
    <liveTemplateMacro implementation="com.intellij.codeInsight.template.macro.CapitalizeMacro"/>
    <liveTemplateMacro implementation="com.intellij.codeInsight.template.macro.DecapitalizeMacro"/>
    <liveTemplateMacro implementation="com.intellij.codeInsight.template.macro.FirstWordMacro"/>
    <liveTemplateMacro implementation="com.intellij.codeInsight.template.macro.EscapeStringMacro"/>
    <liveTemplateMacro implementation="com.intellij.codeInsight.template.macro.ReplaceUnderscoresWithSpacesMacro"/>
    <liveTemplateMacro implementation="com.intellij.codeInsight.template.macro.ReplaceSpacesWithUnderscoresMacro"/>
    <liveTemplateMacro implementation="com.intellij.codeInsight.template.macro.LineNumberMacro"/>
    <liveTemplateMacro implementation="com.intellij.codeInsight.template.macro.FileNameMacro"/>
    <liveTemplateMacro implementation="com.intellij.codeInsight.template.macro.FileNameWithoutExtensionMacro"/>
    <liveTemplateMacro implementation="com.intellij.codeInsight.template.macro.ConvertToCamelCaseMacro$ReplaceUnderscoresToCamelCaseMacro"/>
    <liveTemplateMacro implementation="com.intellij.codeInsight.template.macro.ConvertToCamelCaseMacro"/>
    <liveTemplateMacro implementation="com.intellij.codeInsight.template.macro.CapitalizeAndUnderscoreMacro"/>
    <liveTemplateMacro implementation="com.intellij.codeInsight.template.macro.SplitWordsMacro$SnakeCaseMacro"/>
    <liveTemplateMacro implementation="com.intellij.codeInsight.template.macro.SplitWordsMacro$LowercaseAndDash"/>
    <liveTemplateMacro implementation="com.intellij.codeInsight.template.macro.SplitWordsMacro$SpaceSeparated"/>
    <liveTemplateMacro implementation="com.intellij.codeInsight.template.macro.ConcatMacro"/>
    <liveTemplateMacro implementation="com.intellij.codeInsight.template.macro.GroovyScriptMacro"/>
    <liveTemplateMacro implementation="com.intellij.codeInsight.template.macro.CompleteMacro"/>
    <liveTemplateMacro implementation="com.intellij.codeInsight.template.macro.CompleteSmartMacro"/>
    <liveTemplateMacro implementation="com.intellij.codeInsight.template.macro.ClassNameCompleteMacro"/>
    <liveTemplateMacro implementation="com.intellij.codeInsight.template.macro.SubstringBeforeMacro"/>
    <liveTemplateMacro implementation="com.intellij.codeInsight.template.macro.RegExMacro"/>

    <liveTemplateMacro implementation="com.intellij.codeInsight.template.macro.CommentMacro$LineCommentStart"/>
    <liveTemplateMacro implementation="com.intellij.codeInsight.template.macro.CommentMacro$BlockCommentStart"/>
    <liveTemplateMacro implementation="com.intellij.codeInsight.template.macro.CommentMacro$BlockCommentEnd"/>
    <liveTemplateMacro implementation="com.intellij.codeInsight.template.macro.CommentMacro$AnyCommentStart"/>
    <liveTemplateMacro implementation="com.intellij.codeInsight.template.macro.CommentMacro$AnyCommentEnd"/>

    <liveTemplateMacro implementation="com.intellij.codeInsight.template.macro.EnumMacro"/>
    <internalFileTemplate name="HTML File"/>
    <internalFileTemplate name="HTML4 File"/>
    <internalFileTemplate name="XHTML File"/>
    <fileBasedIndex implementation="com.intellij.psi.impl.cache.impl.todo.TodoIndex"/>
    <fileBasedIndex implementation="com.intellij.psi.impl.cache.impl.id.IdIndexImpl"/>
    <fileBasedIndex implementation="com.intellij.psi.search.FilenameIndexImpl"/>
    <applicationService serviceInterface="com.intellij.psi.search.FileNameIndexService"
                        serviceImplementation="com.intellij.psi.search.FileNameIndexServiceImpl"/>
    <fileBasedIndex implementation="com.intellij.psi.search.FileTypeIndexImpl"/>
    <fileBasedIndex implementation="com.intellij.psi.stubs.StubUpdatingIndex"/>

    <fileBasedIndex implementation="com.intellij.find.ngrams.TrigramIndex"/>

    <fileBasedIndex implementation="com.intellij.psi.impl.include.FileIncludeIndex"/>

    <syntaxHighlighter factoryClass="com.intellij.openapi.fileTypes.LanguageFileTypeHighlighterProvider"/>
    <structureViewBuilder factoryClass="com.intellij.ide.highlighter.LanguageFileTypeStructureViewBuilderProvider"/>

    <idIndexer filetype="PLAIN_TEXT" implementationClass="com.intellij.psi.impl.cache.impl.id.PlainTextIndexer"/>
    <todoIndexer filetype="PLAIN_TEXT" implementationClass="com.intellij.psi.impl.cache.impl.todo.PlainTextTodoIndexer"/>
    <lang.elementManipulator forClass="com.intellij.psi.PsiPlainTextFile"
                             implementationClass="com.intellij.psi.impl.source.resolve.reference.impl.manipulators.PlainFileManipulator"/>
    <lang.elementManipulator forClass="com.intellij.psi.PsiComment"
                             implementationClass="com.intellij.psi.impl.source.resolve.reference.impl.manipulators.PsiCommentManipulator"/>

    <applicationService serviceInterface="com.intellij.ide.macro.MacroManager" serviceImplementation="com.intellij.ide.macro.MacroManager"/>
    <hectorComponentProvider implementation="com.intellij.codeInsight.daemon.impl.FileIncludeContextHectorProvider"/>

    <ideRootPaneNorth implementation="com.intellij.ide.navigationToolbar.NavBarRootPaneExtension"/>
    <navbar implementation="com.intellij.ide.navigationToolbar.DefaultNavBarExtension" id="defaultNavbar" order="last"/>
    <applicationService serviceInterface="com.intellij.ide.navigationToolbar.NavBarModelBuilder"
                        serviceImplementation="com.intellij.ide.navigationToolbar.NavBarModelBuilderImpl"/>

    <statistician key="completion" implementationClass="com.intellij.codeInsight.completion.DefaultCompletionStatistician" order="last"/>

    <weigher key="proximity" implementationClass="com.intellij.psi.util.proximity.OpenedInEditorWeigher" id="openedInEditor"/>
    <weigher key="proximity" implementationClass="com.intellij.psi.util.proximity.SameDirectoryWeigher" id="sameDirectory"
             order="after openedInEditor"/>
    <weigher key="proximity" implementationClass="com.intellij.psi.util.proximity.SameLogicalRootWeigher" id="sameLogicalRoot"
             order="after sameDirectory"/>
    <weigher key="proximity" implementationClass="com.intellij.psi.util.proximity.SameModuleWeigher" id="sameModule"
             order="after sameLogicalRoot"/>
    <weigher key="proximity" implementationClass="com.intellij.psi.util.proximity.InResolveScopeWeigher" id="inResolveScope"
             order="after sameModule"/>
    <weigher key="proximity" implementationClass="com.intellij.psi.util.proximity.SdkOrLibraryWeigher" id="sdkOrLibrary"
             order="after inResolveScope"/>

    <weigher key="completion" implementationClass="com.intellij.codeInsight.completion.PriorityWeigher" id="priority" order="first"/>
    <weigher key="completion" implementationClass="com.intellij.codeInsight.completion.PrefixMatchingWeigher" id="prefix"
             order="after priority"/>
    <weigher key="completion" implementationClass="com.intellij.codeInsight.completion.StatisticsWeigher" id="stats"
             order="after prefix"/>
    <weigher key="completion" implementationClass="com.intellij.codeInsight.completion.ExplicitProximityWeigher" id="explicitProximity"
             order="after stats"/>
    <weigher key="completion" implementationClass="com.intellij.codeInsight.completion.LookupElementProximityWeigher" id="proximity"
             order="after explicitProximity"/>
    <weigher key="completion" implementationClass="com.intellij.codeInsight.completion.GroupingWeigher" id="grouping"
             order="last"/>

    <completion.contributor language="any" implementationClass="com.intellij.codeInsight.completion.DefaultCompletionContributor"
                            id="default"
                            order="last"/>
    <completion.contributor language="any" implementationClass="com.intellij.codeInsight.completion.ComboEditorCompletionContributor"
                            id="comboEditor" order="first"/>
    <completion.contributor language="any" implementationClass="com.intellij.codeInsight.completion.WordCompletionContributor"
                            id="wordCompletion" order="last"/>
    <completion.contributor language="any" implementationClass="com.intellij.codeInsight.completion.LegacyCompletionContributor" id="legacy"
                            order="last"/>
    <completion.contributor language="any" implementationClass="com.intellij.codeInsight.completion.FilePathCompletionContributor"
                            id="filePath" order="before javaClassName"/>
    <completion.contributor language="any" implementationClass="com.intellij.codeInsight.template.impl.LiveTemplateCompletionContributor"
                            id="liveTemplates" order="first"/>

    <applicationService serviceInterface="com.intellij.execution.console.ConsoleFoldingSettings"
                        serviceImplementation="com.intellij.execution.console.ConsoleFoldingSettings"/>

    <console.folding implementation="com.intellij.execution.console.SubstringConsoleFolding"/>

    <lookup.charFilter implementation="com.intellij.codeInsight.template.impl.LiveTemplateCharFilter" order="first" id="liveTemplate"/>
    <lookup.charFilter implementation="com.intellij.codeInsight.completion.DefaultCharFilter" order="last" id="default"/>
    <lookup.charFilter implementation="com.intellij.psi.impl.source.resolve.reference.impl.providers.FileReferenceCharFilter" id="fileRef"
                       order="before completion"/>

    <searchEverywhereClassifier implementation="com.intellij.ide.actions.DefaultSearchEverywhereClassifier"/>
    <gotoFileContributor implementation="com.intellij.ide.util.gotoByName.DefaultFileNavigationContributor"/>
    <gotoTargetRendererProvider implementation="com.intellij.xml.impl.schema.GotoXmlSchemaTypeRendererProvider"/>
    <gotoRelatedProvider implementation="com.intellij.ide.actions.RelatedItemLineMarkerGotoAdapter"/>

    <selectInTarget implementation="com.intellij.ide.impl.ProjectViewSelectInGroupTarget"/>
    <selectInTarget implementation="com.intellij.ide.navigationToolbar.SelectInNavBarTarget"/>
    <selectInTarget implementation="com.intellij.ide.impl.StructureViewSelectInTarget"/>
    <selectInTarget implementation="com.intellij.ide.impl.ProjectViewSelectInExplorerTarget"/>
    <selectInTarget implementation="com.intellij.ide.favoritesTreeView.FavoritesViewSelectInTarget"/>

    <elementLookupRenderer implementation="com.intellij.codeInsight.template.impl.TemplateLookupRenderer"/>

    <modelScopeItemPresenter implementation="com.intellij.analysis.dialog.ProjectScopeItemPresenter" id="project_scope" order="first"/>
    <modelScopeItemPresenter implementation="com.intellij.analysis.dialog.ModuleScopeItemPresenter" id="module_scope" order="after project_scope"/>
    <modelScopeItemPresenter implementation="com.intellij.analysis.dialog.VcsScopeItemPresenter" id="vcs_scope" order="after module_scope"/>
    <modelScopeItemPresenter implementation="com.intellij.analysis.dialog.OtherScopeItemPresenter" id="other_scope" order="after vcs_scope"/>
    <modelScopeItemPresenter implementation="com.intellij.analysis.dialog.CustomScopeItemPresenter" id="custom_scope" order="after other_scope"/>

    <customPasteProvider implementation="com.intellij.ide.actions.PasteReferenceProvider"/>

    <referenceInjector implementation="com.intellij.codeInsight.daemon.impl.analysis.encoding.EncodingReferenceInjector"/>

    <usageFilteringRuleProvider implementation="com.intellij.usages.impl.UsageFilteringRuleProviderImpl"/>
    <usageGroupingRuleProvider implementation="com.intellij.usages.impl.UsageGroupingRuleProviderImpl"/>

    <projectService serviceInterface="com.intellij.psi.templateLanguages.TemplateDataLanguageMappings"
                    serviceImplementation="com.intellij.psi.templateLanguages.TemplateDataLanguageMappings"/>
    <applicationService serviceInterface="com.intellij.psi.templateLanguages.TemplateDataLanguagePatterns"
                        serviceImplementation="com.intellij.psi.templateLanguages.TemplateDataLanguagePatterns"/>
    <filePropertyPusher implementation="com.intellij.psi.templateLanguages.TemplateDataLanguagePusher"/>

    <!-- execution -->
    <executor implementation="com.intellij.execution.executors.DefaultRunExecutor" order="first" id="run"/>
    <executionTargetProvider implementation="com.intellij.execution.DefaultExecutionTargetProvider"/>
    <projectService serviceImplementation="com.intellij.execution.RunConfigurationProducerService" />
    <configurationType implementation="com.intellij.execution.compound.CompoundRunConfigurationType"/>

    <findUsagesHandlerFactory implementation="com.intellij.find.findUsages.DefaultFindUsagesHandlerFactory" id="default" order="last"/>
    <usageTargetProvider implementation="com.intellij.find.findUsages.DefaultUsageTargetProvider" id="default" order="last"/>

    <cutElementMarker implementation="com.intellij.ide.PsiCutElementMarker"/>

    <extendWordSelectionHandler implementation="com.intellij.codeInsight.editorActions.wordSelection.PlainTextLineSelectioner"/>
    <extendWordSelectionHandler implementation="com.intellij.codeInsight.editorActions.wordSelection.NaturalLanguageTextSelectioner"/>
    <extendWordSelectionHandler implementation="com.intellij.codeInsight.editorActions.wordSelection.WordSelectioner"/>
    <extendWordSelectionHandler implementation="com.intellij.codeInsight.editorActions.wordSelection.LineCommentSelectioner"/>
    <extendWordSelectionHandler implementation="com.intellij.codeInsight.editorActions.wordSelection.BlockCommentSelectioner"/>
    <extendWordSelectionHandler implementation="com.intellij.codeInsight.editorActions.wordSelection.InjectedReferenceSelectioner"/>
    <extendWordSelectionHandler implementation="com.intellij.ide.highlighter.custom.impl.CustomFileTypeSelectWordHandler"/>

    <basicWordSelectionFilter implementation="com.intellij.lang.parser.DummyBlockWordSelectionFilter"/>

    <syntaxHighlighter factoryClass="com.intellij.ide.highlighter.custom.impl.CustomFileTypeHighlighterProvider"/>
    <fileTypeRegistrator implementation="com.intellij.ide.highlighter.custom.impl.StandardFileTypeRegistrator"/>

    <directoryProjectConfigurator implementation="com.intellij.platform.PlatformProjectConfigurator" order="first"
                                  id="PlatformProjectConfigurator"/>
    <directoryProjectConfigurator implementation="com.intellij.platform.PlatformProjectViewOpener"/>

    <fileIconProvider implementation="com.intellij.ide.FileIconPatcherImpl"/>
    <iconProvider implementation="com.intellij.ide.NativeIconProvider" id="native"/>
    <iconProvider implementation="com.intellij.psi.impl.file.SourceRootIconProvider$DirectoryProvider" id="directory" order="last"/>
    <iconLayerProvider implementation="com.intellij.psi.impl.file.SourceRootIconProvider$FileLayerProvider" id="sourceRoot" order="last"/>

    <statementUpDownMover implementation="com.intellij.codeInsight.editorActions.moveUpDown.LineMover" id="line" order="last"/>

    <enterHandlerDelegate implementation="com.intellij.codeInsight.editorActions.enter.EnterInStringLiteralHandler"/>
    <enterHandlerDelegate implementation="com.intellij.codeInsight.editorActions.enter.EnterInLineCommentHandler"/>
    <enterHandlerDelegate implementation="com.intellij.codeInsight.editorActions.enter.EnterAfterUnmatchedBraceHandler" id="afterUnmatchedBrace"/>
    <enterHandlerDelegate implementation="com.intellij.codeInsight.editorActions.enter.EnterBetweenBracesFinalHandler"
                          id="EnterBetweenBracesHandler"/>
    <enterHandlerDelegate implementation="com.intellij.codeInsight.editorActions.enter.EnterAfterJavadocTagHandler"/>

    <backspaceHandlerDelegate implementation="com.intellij.codeInsight.editorActions.SimpleIndentingBackspaceHandler" />
    <backspaceHandlerDelegate implementation="com.intellij.codeInsight.editorActions.SmartIndentingBackspaceHandler" />

    <codeInsight.linkHandler prefix="#inspection/" handlerClass="com.intellij.codeInsight.hint.InspectionDescriptionLinkHandler"/>
    <codeInsight.linkHandler prefix="#navigation/" handlerClass="com.intellij.codeInsight.hint.NavigationLinkHandler"/>
    <codeInsight.linkHandler prefix="#element/" handlerClass="com.intellij.codeInsight.hint.ElementLinkHandler"/>
    <codeInsight.lineMarkerProvider language="" implementationClass="com.intellij.ui.ColorLineMarkerProvider"/>

    <codeFoldingOptionsProvider instance="com.intellij.application.options.editor.BaseCodeFoldingOptionsProvider" order="first"/>
    <search.topHitProvider implementation="com.intellij.application.options.editor.EditorSmartKeysOptionsTopHitProvider"/>
    <editorOptionsProvider instance="com.intellij.application.options.editor.EditorSmartKeysConfigurable" id="editor.preferences.smartKeys"
                           displayName="Smart Keys"/>
    <editorOptionsProvider instance="com.intellij.application.options.editor.EditorAppearanceConfigurable"
                           id="editor.preferences.appearance"
                           key="tab.editor.settings.appearance" bundle="messages.ApplicationBundle"/>

    <editorOptionsProvider instance="com.intellij.application.options.editor.GutterIconsConfigurable" id="editor.preferences.gutterIcons"
                           displayName="Gutter Icons"/>
    <search.optionContributor implementation="com.intellij.application.options.editor.GutterIconsSearchableOptionContributor"/>

    <!-- Colors & Fonts-->
    <applicationConfigurable groupId="editor" groupWeight="180" dynamic="true" instance="com.intellij.application.options.colors.ColorAndFontOptions"
                           id="reference.settingsdialog.IDE.editor.colors" key="title.colors.and.fonts" bundle="messages.ApplicationBundle"/>
    <search.topHitProvider implementation="com.intellij.application.options.editor.EditorTabsOptionsTopHitProvider"/>
    <editorOptionsProvider instance="com.intellij.application.options.editor.EditorTabsConfigurable" id="editor.preferences.tabs"
                           displayName="Editor Tabs"/>
    <search.topHitProvider implementation="com.intellij.application.options.editor.CodeFoldingOptionsTopHitProvider"/>
    <editorOptionsProvider instance="com.intellij.application.options.editor.CodeFoldingConfigurable" id="editor.preferences.folding"
                           key="group.code.folding" bundle="messages.ApplicationBundle"/>
    <editorOptionsProvider instance="com.intellij.application.options.CodeCompletionOptions" id="editor.preferences.completion"
                           key="title.code.completion" bundle="messages.ApplicationBundle"/>
    <search.topHitProvider implementation="com.intellij.application.options.editor.AutoImportOptionsTopHitProvider"/>
    <projectConfigurable instance="com.intellij.application.options.editor.AutoImportOptionsConfigurable"
                         id="editor.preferences.import"
                         parentId="preferences.editor"
                         key="auto.import" bundle="messages.ApplicationBundle"
                         groupWeight="1"/>

    <editorTabColorProvider implementation="com.intellij.ui.tabs.EditorTabColorProviderImpl"/>

    <intentionAction>
      <className>com.intellij.codeInsight.intention.impl.EditFoldingOptionsAction</className>
    </intentionAction>
    <intentionAction>
      <className>com.intellij.formatting.contextConfiguration.ConfigureCodeStyleOnSelectedFragment</className>
    </intentionAction>
    <intentionAction>
      <className>com.intellij.codeInsight.hints.BlacklistCurrentMethodIntention</className>
    </intentionAction>
    <intentionAction>
      <className>com.intellij.codeInsight.hints.DisableCustomHintsOption</className>
    </intentionAction>
    <intentionAction>
      <className>com.intellij.codeInsight.hints.EnableCustomHintsOption</className>
    </intentionAction>
    <intentionAction>
      <className>com.intellij.codeInsight.intention.impl.QuickEditAction</className>
      <category>Language Injection</category>
    </intentionAction>

    <intentionMenuContributor implementation="com.intellij.codeInsight.daemon.impl.DoNotShowInspectionIntentionMenuContributor"/>
    <intentionMenuContributor implementation="com.intellij.codeInsight.daemon.impl.GutterIntentionMenuContributor"/>
    <intentionMenuContributor implementation="com.intellij.codeInsight.daemon.impl.CleanupIntentionMenuContributor"/>
    <intentionMenuContributor implementation="com.intellij.codeInsight.daemon.impl.EditorNotificationActions"/>

    <!-- LookupManagerActions -->
    <editorActionHandler action="EditorUp" implementationClass="com.intellij.codeInsight.lookup.impl.LookupActionHandler$UpHandler"/>
    <editorActionHandler action="EditorDown" implementationClass="com.intellij.codeInsight.lookup.impl.LookupActionHandler$DownHandler"/>
    <editorActionHandler action="EditorPageUp"
                         implementationClass="com.intellij.codeInsight.lookup.impl.LookupActionHandler$PageUpHandler"/>
    <editorActionHandler action="EditorPageDown"
                         implementationClass="com.intellij.codeInsight.lookup.impl.LookupActionHandler$PageDownHandler"/>
    <editorActionHandler action="EditorLeft" implementationClass="com.intellij.codeInsight.lookup.impl.LookupActionHandler$LeftHandler" id="left.lookup"/>
    <editorActionHandler action="EditorRight" implementationClass="com.intellij.codeInsight.lookup.impl.LookupActionHandler$RightHandler" id="right.lookup"/>
    <editorActionHandler action="EditorBackSpace" implementationClass="com.intellij.codeInsight.lookup.impl.BackspaceHandler" id="backspace.lookup"/>
    <editorActionHandler action="EditorStartNewLine" implementationClass="com.intellij.codeInsight.lookup.impl.StartNewLineHandler" id="startNewLine.lookup"/>

    <!-- CodeInsightSettings -->
    <editorActionHandler action="EditorEnter" implementationClass="com.intellij.codeInsight.editorActions.EnterHandler" id="editorEnter"/>
    <editorActionHandler action="EditorLineEnd" implementationClass="com.intellij.codeInsight.editorActions.EndHandler"/>
    <editorActionHandler action="EditorSelectWord" implementationClass="com.intellij.codeInsight.editorActions.SelectWordHandler" id="psi.select.word"/>
    <editorActionHandler action="EditorSelectWord" implementationClass="com.intellij.openapi.editor.actions.SelectWordAtCaretAction$Handler" id="indent.guide.select.word" order=" before psi.select.word"/>
    <editorActionHandler action="EditorUnSelectWord" implementationClass="com.intellij.codeInsight.editorActions.UnSelectWordHandler" id="psi.unselect.word"/>
    <editorActionHandler action="EditorPaste" implementationClass="com.intellij.codeInsight.editorActions.PasteHandler"/>
    <editorActionHandler action="EditorCopy" implementationClass="com.intellij.codeInsight.editorActions.CopyHandler"/>
    <editorActionHandler action="EditorCut" implementationClass="com.intellij.codeInsight.editorActions.CutHandler"/>
    <editorActionHandler action="EditorJoinLines" implementationClass="com.intellij.codeInsight.editorActions.JoinLinesHandler"/>
    <editorActionHandler action="EditorBackSpace" implementationClass="com.intellij.codeInsight.editorActions.BackspaceHandler" id="backspace.lang"/>
    <editorActionHandler action="EditorDeleteToWordStart"
                         implementationClass="com.intellij.codeInsight.editorActions.BackspaceToWordStartHandler"/>
    <editorTypedHandler implementationClass="com.intellij.codeInsight.editorActions.TypedHandler" order="first"/>

    <editorActionHandler action="EditorDuplicate" implementationClass="com.intellij.openapi.editor.actions.NamedElementDuplicateHandler"/>

    <!-- TemplateManagerActions -->
    <editorActionHandler action="EditorEscape" implementationClass="com.intellij.codeInsight.template.impl.editorActions.EscapeHandler"
                         id="templateEscape" order="before hide-hints"/>
    <editorActionHandler action="EditorEnter" implementationClass="com.intellij.codeInsight.template.impl.editorActions.EnterHandler"
                         id="templateEnter" order="before editorEnter"/>
    <editorActionHandler action="EditorLineStart" implementationClass="com.intellij.codeInsight.template.impl.editorActions.TemplateLineStartHandler"/>
    <editorActionHandler action="EditorLineStartWithSelection"
                         implementationClass="com.intellij.codeInsight.template.impl.editorActions.TemplateLineStartWithSelectionHandler"/>
    <editorActionHandler action="EditorLineEnd" implementationClass="com.intellij.codeInsight.template.impl.editorActions.TemplateLineEndHandler"/>
    <editorActionHandler action="EditorLineEndWithSelection"
                         implementationClass="com.intellij.codeInsight.template.impl.editorActions.TemplateLineEndWithSelectionHandler"/>
    <editorActionHandler action="$SelectAll" implementationClass="com.intellij.codeInsight.template.impl.editorActions.SelectAllHandler"/>
    <typedHandler implementation="com.intellij.codeInsight.template.impl.editorActions.SpaceHandler"/>

    <!-- HighlightManagerActions -->
    <editorActionHandler action="EditorEscape" implementationClass="com.intellij.codeInsight.highlighting.EscapeHandler"
                         order="after hide-hints" id="hide-search"/>

    <editorTypedHandler implementationClass="com.intellij.codeInsight.lookup.impl.LookupTypedHandler" id="lookup"/>
    <!--<typedHandler implementation="com.intellij.codeInsight.editorActions.CompletionAutoPopupHandler" id="completionAutoPopup"-->
                  <!--order="first"/>-->
    <typedHandler implementation="com.intellij.codeInsight.editorActions.SelectionQuotingTypedHandler" id="selectionQuoting"/>

    <templateCompletionProcessor implementation="com.intellij.codeInsight.template.macro.DirectoryTemplateCompletionProcessor"/>

    <liveTemplateContext id="OTHER" implementation="com.intellij.codeInsight.template.EverywhereContextType" order="last"/>

    <dynamicContextProvider implementation="com.intellij.openapi.paths.GenericDynamicContextProvider"/>

    <codeStyleSettingsProvider implementation="com.intellij.application.options.GeneralCodeStyleSettingsProvider"/>
    <codeStyleSettingsProvider implementation="com.intellij.application.options.codeStyle.OtherFileTypesCodeStyleOptionsProvider"/>

    <projectService serviceInterface="com.intellij.ide.todo.TodoView"
                    serviceImplementation="com.intellij.ide.todo.TodoView"/>
    <projectService serviceInterface="com.intellij.ide.structureView.StructureViewFactory"
                    serviceImplementation="com.intellij.ide.structureView.impl.StructureViewFactoryImpl"/>
    <projectService serviceInterface="com.intellij.codeInspection.InspectionManager"
                    serviceImplementation="com.intellij.codeInspection.ex.InspectionManagerEx"/>
    <documentationProvider implementation="com.intellij.codeInspection.actions.InspectionDescriptionDocumentationProvider"/>

    <projectService serviceInterface="com.intellij.usageView.UsageViewContentManager"
                    serviceImplementation="com.intellij.usageView.impl.UsageViewContentManagerImpl"/>
    <projectService serviceInterface="com.intellij.usageView.UsageViewManager"
                    serviceImplementation="com.intellij.usageView.UsageViewManager"/>
    <applicationService serviceInterface="com.intellij.ide.projectView.impl.ProjectViewSharedSettings"
                    serviceImplementation="com.intellij.ide.projectView.impl.ProjectViewSharedSettings"/>
    <projectService serviceInterface="com.intellij.ide.projectView.ProjectView"
                    serviceImplementation="com.intellij.ide.projectView.impl.ProjectViewImpl"/>
    <projectService serviceInterface="com.intellij.execution.ui.RunnerLayoutUi$Factory"
                    serviceImplementation="com.intellij.execution.ui.layout.impl.RunnerLayoutUiFactoryImpl"/>

    <http.fileEditorActionProvider implementation="com.intellij.openapi.fileEditor.impl.http.LangRemoteFileEditorActionProvider"/>

    <toolWindow id="Project" anchor="left" icon="AllIcons.Toolwindows.ToolWindowProject"
                factoryClass="com.intellij.ide.projectView.impl.ProjectViewToolWindowFactory"/>
    <toolWindow id="TODO" anchor="bottom" icon="AllIcons.Toolwindows.ToolWindowTodo"
                factoryClass="com.intellij.ide.todo.TodoToolWindowFactory" canCloseContents="true"/>
    <toolWindow id="Structure" anchor="left" icon="AllIcons.Toolwindows.ToolWindowStructure" secondary="true"
                factoryClass="com.intellij.ide.structureView.impl.StructureViewToolWindowFactory"/>
    <toolWindow id="Favorites" anchor="left" icon="AllIcons.Toolwindows.ToolWindowFavorites" secondary="true"
                factoryClass="com.intellij.ide.projectView.impl.FavoritesViewToolWindowFactory"/>
    <toolWindow id="Run Dashboard" anchor="bottom" icon="AllIcons.Toolwindows.ToolWindowRun" canCloseContents="true"
                factoryClass="com.intellij.execution.dashboard.RunDashboardToolWindowFactory"
                conditionClass="com.intellij.execution.dashboard.RunDashboardToolWindowFactory" />

    <psi.fileReferenceHelper implementation="com.intellij.psi.impl.source.resolve.reference.impl.providers.PsiFileReferenceHelper"/>
    <psi.fileReferenceHelper implementation="com.intellij.psi.impl.source.resolve.reference.impl.providers.JarFileReferenceHelper"/>
    <psi.fileReferenceHelper implementation="com.intellij.psi.impl.source.resolve.reference.impl.providers.HttpFileReferenceHelper"/>
    <psi.fileReferenceHelper implementation="com.intellij.psi.impl.source.resolve.reference.impl.providers.NullFileReferenceHelper" order="last"/>
    <psi.referenceContributor implementation="com.intellij.psi.impl.source.resolve.reference.CommentsReferenceContributor"/>
    <referenceProviderType key="commentsReferenceProvider"
                           implementationClass="com.intellij.psi.impl.source.resolve.reference.ArbitraryPlaceUrlReferenceProvider"/>

    <projectConfigurable groupId="editor"
                         groupWeight="140"
                         key="file.encodings.configurable"
                         bundle="messages.IdeBundle"
                         id="File.Encoding"
                         provider="com.intellij.openapi.vfs.encoding.FileEncodingConfigurableProvider"/>
    <projectConfigurable groupId="appearance" groupWeight="112" instance="com.intellij.ui.tabs.FileColorsConfigurable" id="reference.settings.ide.settings.file-colors" displayName="File Colors"/>

    <uiDebuggerExtension implementation="com.intellij.ui.debugger.extensions.PlaybackDebugger"/>
    <uiDebuggerExtension implementation="com.intellij.ui.debugger.extensions.ActionTracer"/>
    <uiDebuggerExtension implementation="com.intellij.openapi.util.objectTree.DisposerDebugger"/>

    <applicationService serviceInterface="com.intellij.ui.debugger.extensions.PlaybackDebugger$PlaybackDebuggerState"
                        serviceImplementation="com.intellij.ui.debugger.extensions.PlaybackDebugger$PlaybackDebuggerState"/>

    <globalInspection shortName="Annotator" displayName="Annotator" groupKey="inspection.general.tools.group.name" groupBundle="messages.InspectionsBundle" enabledByDefault="true" level="ERROR"
                      implementationClass="com.intellij.codeInsight.daemon.impl.DefaultHighlightVisitorBasedInspection$AnnotatorBasedInspection"/>
    <globalInspection shortName="SyntaxError" displayName="Syntax error" groupKey="inspection.general.tools.group.name" groupBundle="messages.InspectionsBundle" enabledByDefault="true" level="ERROR"
                      implementationClass="com.intellij.codeInsight.daemon.impl.DefaultHighlightVisitorBasedInspection$SyntaxErrorInspection"/>
    <localInspection shortName="LossyEncoding" bundle="messages.InspectionsBundle" key="lossy.encoding"
                     groupKey="group.names.internationalization.issues" enabledByDefault="true" level="WARNING"
                     implementationClass="com.intellij.codeInspection.LossyEncodingInspection"/>
    <localInspection shortName="NonAsciiCharacters" bundle="messages.InspectionsBundle" key="non.ascii.characters"
                     groupKey="group.names.internationalization.issues" enabledByDefault="true" level="WARNING"
                     implementationClass="com.intellij.codeInspection.NonAsciiCharactersInspection"/>
    <localInspection shortName="ProblematicWhitespace" bundle="messages.InspectionsBundle" key="problematic.whitespace.display.name"
                     groupKey="inspection.general.tools.group.name" enabledByDefault="false" level="WARNING"
                     implementationClass="com.intellij.codeInspection.ProblematicWhitespaceInspection"/>
    <localInspection shortName="TodoComment" bundle="messages.InspectionsBundle" key="todo.comment.display.name"
                     groupKey="inspection.general.tools.group.name" enabledByDefault="false"
                     level="WARNING" implementationClass="com.intellij.codeInspection.TodoCommentInspection"/>
    <localInspection shortName="LongLine" bundle="messages.InspectionsBundle" key="long.line.display.name"
                     groupKey="inspection.general.tools.group.name" enabledByDefault="false"
                     level="WARNING" implementationClass="com.intellij.codeInspection.longLine.LongLineInspection"/>
    <globalInspection shortName="RedundantSuppression" bundle="messages.InspectionsBundle" key="inspection.redundant.suppression.name"
                      groupKey="inspection.general.tools.group.name" enabledByDefault="true" level="WARNING"
                      implementationClass="com.intellij.codeInspection.RedundantSuppressInspection"/>

    <annotator language="TEXT" implementationClass="com.intellij.codeInsight.highlighting.LargeFilesAnnotator"/>

    <applicationService serviceInterface="com.intellij.codeInsight.template.TemplateBuilderFactory"
                        serviceImplementation="com.intellij.codeInsight.template.TemplateBuilderFactoryImpl"/>

    <!--<projectViewPane implementation="com.intellij.ide.favoritesTreeView.FavoritesProjectViewPane"/>-->
    <projectViewPane implementation="com.intellij.ide.scopeView.ScopeViewPane"/>

    <renameHandler implementation="com.intellij.refactoring.rename.PlainDirectoryRenameHandler"/>
    <renameHandler implementation="com.intellij.refactoring.rename.inplace.VariableInplaceRenameHandler"/>
    <renameHandler implementation="com.intellij.refactoring.rename.inplace.MemberInplaceRenameHandler"/>
    <completion.contributor language="any"
                            implementationClass="com.intellij.refactoring.rename.inplace.CompletionContributorForInplaceRename"
                            order="first"/>

    <filePasteProvider implementation="com.intellij.ide.FileListPasteProvider" id="fileList"/>

    <definitionsSearch implementation="com.intellij.pom.PomDefinitionSearch"/>
    <definitionsSearch implementation="com.intellij.xml.impl.schema.SchemaDefinitionsSearch"/>

    <applicationService serviceInterface="com.intellij.ConfigurableFactory" serviceImplementation="com.intellij.ConfigurableFactory"/>

    <applicationService serviceImplementation="com.intellij.ide.todo.TodoConfiguration"/>
    <indexPatternProvider implementation="com.intellij.ide.todo.TodoIndexPatternProvider"/>

    <applicationService serviceImplementation="com.intellij.codeInsight.documentation.QuickDocOnMouseOverManager"/>
    <postStartupActivity implementation="com.intellij.codeInsight.documentation.QuickDocOnMouseOverStartupActivity"/>

    <hectorComponentProvider implementation="com.intellij.codeInsight.daemon.PowerSaveHectorProvider"/>

    <copyPastePostProcessor implementation="com.intellij.codeInsight.editorActions.CopyPasteIndentProcessor"/>
    <copyPastePostProcessor implementation="com.intellij.codeInsight.editorActions.CopyPasteFoldingProcessor"/>

    <statistics.projectUsagesCollector implementation="com.intellij.internal.statistic.collectors.fus.fileTypes.FileTypeUsagesCollector"/>
    <statistics.projectUsagesCollector implementation="com.intellij.internal.statistic.collectors.fus.fileTypes.FileTypeOpenUsageTriggerCollector"/>
    <statistics.projectUsagesCollector implementation="com.intellij.internal.statistic.collectors.fus.fileTypes.FileTypeEditUsageTriggerCollector"/>
    <statistics.projectUsagesCollector implementation="com.intellij.codeInsight.daemon.impl.tooltips.TooltipActionUsagesCollector"/>
    <postStartupActivity implementation="com.intellij.internal.statistic.collectors.fus.fileTypes.FileTypeExtensionUsagesCollectorStartupActivity"/>

    <statistics.projectUsagesCollector implementation="com.intellij.execution.impl.statistics.RunConfigurationTypeUsagesCollector"/>
    <statistics.projectUsagesCollector implementation="com.intellij.execution.impl.statistics.TemporaryRunConfigurationTypeUsagesCollector"/>
    <statistics.projectUsagesCollector implementation="com.intellij.execution.impl.statistics.RunConfigurationUsageTriggerCollector"/>
    <statistics.applicationUsagesCollector implementation="com.intellij.internal.statistic.editor.EditorSettingsStatisticsCollector"/>
    <statistics.projectUsagesCollector implementation="com.intellij.internal.statistic.editor.EditorSettingsStatisticsCollector$ProjectUsages"/>
    <statistics.projectUsagesCollector implementation="com.intellij.internal.statistic.tools.AbstractToolsUsagesCollector$EnabledBundledToolsUsagesCollector"/>
    <statistics.projectUsagesCollector implementation="com.intellij.internal.statistic.tools.AbstractToolsUsagesCollector$EnabledListedToolsUsagesCollector"/>
    <statistics.projectUsagesCollector implementation="com.intellij.internal.statistic.tools.AbstractToolsUsagesCollector$DisabledBundledToolsUsagesCollector"/>
    <statistics.projectUsagesCollector implementation="com.intellij.internal.statistic.tools.AbstractToolsUsagesCollector$DisabledListedToolsUsagesCollector"/>
    <statistics.projectUsagesCollector implementation="com.intellij.internal.statistic.service.fus.collectors.KeymapUsageCollector" />
    <statistics.projectUsagesCollector implementation="com.intellij.execution.dashboard.RunDashboardUsagesCollector"/>
    <statistics.projectUsagesCollector implementation="com.intellij.ide.actions.runAnything.RunAnythingUsageCollector"/>
    <statistics.projectUsagesCollector implementation="com.intellij.ide.actions.searcheverywhere.statistics.SearchEverywhereUsageTriggerCollector"/>

    <renamePsiElementProcessor implementation="com.intellij.refactoring.rename.RenamePsiFileProcessor" order="last" id="renamePsiFile"/>
    <renameInputValidator implementation="com.intellij.refactoring.rename.RenameToIgnoredDirectoryFileInputValidator" order="last"/>

    <refactoring.elementListenerProvider implementation="com.intellij.execution.impl.RunConfigurationRefactoringElementListenerProvider"/>
    <refactoring.elementListenerProvider implementation="com.intellij.ui.EditorNotificationsImpl$RefactoringListenerProvider"/>

    <keymapExtension implementation="com.intellij.tools.ToolKeymapExtension"/>

    <inspectionsReportConverter implementation="com.intellij.codeInspection.ex.PlainTextFormatter"/>

    <documentationProvider implementation="com.intellij.openapi.paths.WebReferenceDocumentationProvider"/>
    <documentationProvider implementation="com.intellij.openapi.paths.WebReferenceDocumentationProvider"/>

    <refactoring.moveDirectoryWithClassesHelper
        implementation="com.intellij.refactoring.move.moveClassesOrPackages.MoveDirectoryWithClassesHelper$Default" order="last"/>

    <defaultHighlightingSettingProvider id="GeneratedSourcesHighlightingSettingProvider" 
                                        implementation="com.intellij.codeInsight.daemon.impl.analysis.GeneratedSourcesHighlightingSettingProvider"/>
    <editorNotificationProvider implementation="com.intellij.ide.GeneratedFileEditingNotificationProvider"/>

    <editorTabTitleProvider implementation="com.intellij.openapi.fileEditor.impl.UniqueNameEditorTabTitleProvider" order="last"/>

    <projectService serviceInterface="com.intellij.psi.util.PsiModificationTracker"
                    serviceImplementation="com.intellij.psi.impl.PsiModificationTrackerImpl"/>

    <itemPresentationProvider forClass="com.intellij.psi.PsiDirectory"
                              implementationClass="com.intellij.navigation.DirectoryPresentationProvider"/>

    <projectService serviceInterface="com.intellij.openapi.module.ModulePointerManager"
                    serviceImplementation="com.intellij.openapi.module.impl.ModulePointerManagerImpl"/>
    <projectService serviceImplementation="com.intellij.openapi.module.impl.UnloadedModulesListStorage"/>

    <customFoldingProvider implementation="com.intellij.lang.customFolding.NetBeansCustomFoldingProvider"/>
    <customFoldingProvider implementation="com.intellij.lang.customFolding.VisualStudioCustomFoldingProvider"/>

    <completion.contributor language="TEXT" implementationClass="com.intellij.util.textCompletion.TextCompletionContributor"
                            order="first, before commitCompletion"/>
    <lookup.charFilter implementation="com.intellij.util.textCompletion.TextCompletionCharFilter"/>

    <completion.contributor language="any" implementationClass="com.intellij.codeInsight.completion.CustomFileTypeCompletionContributor"/>

    <pathMacroFilter implementation="com.intellij.execution.configuration.RunConfigurationPathMacroFilter"/>
    <pathMacroFilter implementation="com.intellij.openapi.application.StructuralSearchPathMacroFilter"/>
    <pathMacroFilter implementation="com.intellij.openapi.application.PathMappingsMacroFilter"/>

    <postStartupActivity implementation="com.intellij.codeInsight.highlighting.BraceHighlighter"/>
    <usageContextPanelProvider implementation="com.intellij.usages.impl.UsagePreviewPanel$Provider"/>
    <usageContextPanelProvider implementation="com.intellij.usageView.impl.UsageContextCallHierarchyPanel$Provider"/>
    <fileDocumentSynchronizationVetoer implementation="com.intellij.codeInsight.lookup.impl.LookupDocumentSavingVetoer"/>
    <toolsProvider implementation="com.intellij.tools.LocalToolsProvider"/>

    <favoritesListProvider implementation="com.intellij.ide.bookmarks.BookmarksFavoriteListProvider"/>
    <favoritesListProvider implementation="com.intellij.xdebugger.impl.breakpoints.BreakpointsFavoriteListProvider"/>
    <applicationService serviceInterface="com.intellij.codeInsight.FileModificationService"
                        serviceImplementation="com.intellij.codeInsight.CodeInsightUtilBase"/>
    <applicationService serviceInterface="com.intellij.ide.util.treeView.TreeAnchorizer"
                        serviceImplementation="com.intellij.ide.projectView.impl.nodes.PsiTreeAnchorizer"/>

    <projectStructure.sourceRootEditHandler implementation="com.intellij.openapi.roots.ui.configuration.JavaModuleSourceRootEditHandler"/>
    <projectStructure.sourceRootEditHandler implementation="com.intellij.openapi.roots.ui.configuration.JavaTestSourceRootEditHandler"/>

    <elementPreviewProvider implementation="com.intellij.codeInsight.preview.ElementPreviewHintProvider"/>

    <actionPromoter implementation="com.intellij.ui.EditorTextFieldActionPromoter"/>
    <actionPromoter implementation="com.intellij.codeInsight.editorActions.TabActionsPromoter"/>

    <stepsBeforeRunProvider implementation="com.intellij.execution.impl.RunConfigurationBeforeRunProvider"/>

    <lang.foldingBuilder language="TEXT" implementationClass="com.intellij.ide.highlighter.custom.impl.CustomFileTypeFoldingBuilder"/>

    <applicationService serviceImplementation="com.intellij.openapi.editor.richcopy.settings.RichCopySettings"/>
    <copyPastePostProcessor implementation="com.intellij.openapi.editor.richcopy.TextWithMarkupProcessor"/>
     <!--the following binding uses 'first' order to make sure it captures raw text before any other processor modifies it -->
    <copyPastePreProcessor implementation="com.intellij.openapi.editor.richcopy.TextWithMarkupProcessor$RawTextSetter" order="first" id="richcopy"/>
    <copyPastePreProcessor implementation="com.intellij.codeInsight.editorActions.LineCommentCopyPastePreProcessor"/>

    <!-- Postfix templates -->
    <applicationService serviceImplementation="com.intellij.codeInsight.template.postfix.settings.PostfixTemplatesSettings"/>
    <applicationService serviceImplementation="com.intellij.codeInsight.template.postfix.settings.PostfixTemplateStorage"/>
    <customLiveTemplate implementation="com.intellij.codeInsight.template.postfix.templates.PostfixLiveTemplate"/>
    <lookup.actionProvider implementation="com.intellij.codeInsight.template.postfix.completion.PostfixTemplateLookupActionProvider"/>
    <editorOptionsProvider instance="com.intellij.codeInsight.template.postfix.settings.PostfixTemplatesConfigurable"
                           id="reference.settingsdialog.IDE.editor.postfix.templates"
                           displayName="Postfix Completion"/>
    <completion.contributor language="any" implementationClass="com.intellij.codeInsight.template.postfix.completion.PostfixTemplateCompletionContributor" order="last"/>

    <projectService serviceInterface="com.intellij.execution.ExecutionManager" serviceImplementation="com.intellij.execution.impl.ExecutionManagerKtImpl"/>
    <projectService serviceInterface="com.intellij.execution.ExecutionTargetManager" serviceImplementation="com.intellij.execution.ExecutionTargetManagerImpl"/>

    <projectService serviceInterface="com.intellij.execution.dashboard.RunDashboardManager" serviceImplementation="com.intellij.execution.dashboard.RunDashboardManagerImpl"/>
    <runDashboardGroupingRule implementation="com.intellij.execution.dashboard.tree.ConfigurationTypeDashboardGroupingRule"
                              id="type" order="first"/>
    <runDashboardGroupingRule implementation="com.intellij.execution.dashboard.tree.StatusDashboardGroupingRule"
                              id="status" order="after type"/>
    <runDashboardGroupingRule implementation="com.intellij.execution.dashboard.tree.FolderDashboardGroupingRule"
                              id="folder" order="after status"/>
    <runDashboardGroupingRule implementation="com.intellij.execution.dashboard.tree.RunConfigurationDashboardGroupingRule"
                              id="runConfiguration" order="after folder"/>
    <projectService serviceInterface="com.intellij.execution.ui.RunContentManager"
                    serviceImplementation="com.intellij.execution.ui.RunContentManagerImpl"/>

    <previewPanelProvider implementation="com.intellij.openapi.fileEditor.impl.FilePreviewPanelProvider"/>
    <previewPanelProvider implementation="com.intellij.codeInsight.documentation.DocumentationPreviewPanelProvider"/>
    <previewPanelProvider implementation="com.intellij.find.UsagesPreviewPanelProvider"/>
    <projectService serviceInterface="com.intellij.openapi.preview.PreviewManager"
                    serviceImplementation="com.intellij.openapi.preview.impl.PreviewManagerImpl"/>

    <applicationService serviceInterface="com.intellij.find.impl.FindPopupScopeUIProvider"
                        serviceImplementation="com.intellij.find.impl.FindPopupScopeUIProviderImpl"/>

    <search.optionContributor implementation="com.intellij.codeInspection.ex.InspectionSearchableOptionContributor"/>

    <fileIndentOptionsProvider implementation="com.intellij.psi.codeStyle.DetectableIndentOptionsProvider" order="last"/>
    <statusBarWidgetProvider implementation="com.intellij.psi.codeStyle.statusbar.CodeStyleStatusBarWidgetProvider" />
    <lang.formatter.restriction implementation="com.intellij.formatting.ExcludedFileFormattingRestriction"/>

    <codeInsight.lineMarkerProvider language="" implementationClass="com.intellij.execution.lineMarker.RunLineMarkerProvider"/>
    <projectService serviceImplementation="com.intellij.execution.TestStateStorage"/>
    <editorActionHandler action="EditorEscape" implementationClass="com.intellij.refactoring.changeSignature.inplace.EscapeHandler" id="changeSignatureEscape" order="before hide-search"/>

    <customizableActionGroupProvider implementation="com.intellij.openapi.vcs.ui.VcsCustomizableActionGroupProvider"/>

    <daemon.tooltipActionProvider order="last" id="defaultProvider" implementation="com.intellij.codeInsight.daemon.impl.DaemonTooltipActionProvider" />
    
    <schemeExporter
      name="Intellij IDEA code style XML"
      schemeClass="com.intellij.psi.codeStyle.CodeStyleScheme"
      implementationClass="com.intellij.application.options.schemes.SerializableSchemeExporter"/>
    <schemeExporter
      name="Intellij IDEA color scheme (.icls)"
      schemeClass="com.intellij.openapi.editor.colors.EditorColorsScheme"
      implementationClass="com.intellij.application.options.colors.ColorSchemeExporter"/>
    <schemeExporter
        name="Color scheme plug-in .jar"
        schemeClass="com.intellij.openapi.editor.colors.EditorColorsScheme"
        implementationClass="com.intellij.application.options.colors.pluginExport.ColorSchemePluginExporter"/>
    <schemeImporter
      name="Intellij IDEA code style XML"
      schemeClass="com.intellij.psi.codeStyle.CodeStyleScheme"
      implementationClass="com.intellij.psi.impl.source.codeStyle.CodeStyleSchemeXmlImporter"/>
    <schemeImporter
      name="Intellij IDEA color scheme (.icls) or settings (.jar)"
      schemeClass="com.intellij.openapi.editor.colors.EditorColorsScheme"
      implementationClass="com.intellij.application.options.colors.ColorSchemeImporter"/>

    <schemeExporter
      name="Intellij IDEA inspection profile XML"
      schemeClass="com.intellij.codeInspection.ex.InspectionProfileModifiableModel"
      implementationClass="com.intellij.application.options.schemes.SerializableSchemeExporter"/>
    <schemeImporter
      name="Intellij IDEA inspection profile XML"
      schemeClass="com.intellij.codeInspection.ex.InspectionProfileModifiableModel"
      implementationClass="com.intellij.profile.codeInspection.ui.InspectionProfileImporter"/>

    <nonProjectFileWritingAccessExtension implementation="com.intellij.ide.actions.EditCustomPropertiesAction$AccessExtension"/>
    <nonProjectFileWritingAccessExtension implementation="com.intellij.ide.actions.EditCustomVmOptionsAction$AccessExtension"/>
    <lineIndentProvider
        implementation="com.intellij.psi.impl.source.codeStyle.lineIndent.FormatterBasedLineIndentProvider"
        order="last"/>
    <stripTrailingSpacesFilterFactory implementation="com.intellij.psi.codeStyle.KeepTrailingSpacesOnEmptyLinesFilterFactory"/>

    <applicationService serviceInterface="com.intellij.ide.projectView.impl.ProjectViewFileNestingService"
                        serviceImplementation="com.intellij.ide.projectView.impl.ProjectViewFileNestingService"/>
    <treeStructureProvider implementation="com.intellij.ide.projectView.impl.NestingTreeStructureProvider" order="last"/>
    <applicationService serviceImplementation="com.intellij.ide.projectView.impl.FileNestingBuilder" />
    <refactoring.safeDeleteProcessor implementation="com.intellij.refactoring.safeDelete.RelatedFilesSafeDeleteProcessorDelegate"/>
    <automaticRenamerFactory implementation="com.intellij.refactoring.rename.RelatedFilesRenamerFactory"/>
    <refactoring.moveHandler implementation="com.intellij.refactoring.move.moveFilesOrDirectories.MoveRelatedFilesHandler"
                             order="before moveFileOrDir"/>

    <!-- Search everywhere services/objects -->
    <projectService serviceInterface="com.intellij.ide.actions.searcheverywhere.SearchEverywhereManager"
                    serviceImplementation="com.intellij.ide.actions.searcheverywhere.SearchEverywhereManagerImpl"/>
    <projectService serviceImplementation="com.intellij.ide.actions.runAnything.RunAnythingManager"/>

    <searchEverywhereContributor implementation="com.intellij.ide.actions.searcheverywhere.ClassSearchEverywhereContributor$Factory" />
    <searchEverywhereContributor implementation="com.intellij.ide.actions.searcheverywhere.FileSearchEverywhereContributor$Factory" />
    <searchEverywhereContributor implementation="com.intellij.ide.actions.searcheverywhere.SymbolSearchEverywhereContributor$Factory" />
    <searchEverywhereContributor implementation="com.intellij.ide.actions.searcheverywhere.ActionSearchEverywhereContributor$Factory" />

    <searchEverywhereResultsEqualityProvider implementation="com.intellij.ide.actions.searcheverywhere.TrivialElementsEqualityProvider"/>
    <searchEverywhereResultsEqualityProvider implementation="com.intellij.ide.actions.searcheverywhere.PsiElementsEqualityProvider"/>

    <projectService serviceImplementation="com.intellij.ide.actions.runAnything.RunAnythingCache"/>

    <runAnything.executionProvider id="RunAnythingRunConfigurationProvider"
                                   implementation="com.intellij.ide.actions.runAnything.RunAnythingRunConfigurationProvider"/>
    <runAnything.executionProvider implementation="com.intellij.ide.actions.runAnything.activity.RunAnythingRecentProjectProvider"/>
    <runAnything.executionProvider id="recentCommandProvider" implementation="com.intellij.ide.actions.runAnything.activity.RunAnythingRecentCommandProvider"
                                   order="last"/>
    <runAnything.executionProvider implementation="com.intellij.ide.actions.runAnything.activity.RunAnythingCommandExecutionProvider"
                                   order="last"/>
    <runAnything.helpGroup implementation="com.intellij.ide.actions.runAnything.groups.RecentProjectHelpGroup"/>

    <!-- Project tasks execution (delegation of the build/run actions) -->
    <projectService serviceInterface="com.intellij.task.ProjectTaskManager"
                    serviceImplementation="com.intellij.task.impl.ProjectTaskManagerImpl"/>
    <projectService serviceInterface="com.intellij.execution.runners.ExecutionEnvironmentProvider"
                    serviceImplementation="com.intellij.task.impl.ExecutionEnvironmentProviderImpl"/>

    <!-- Build view -->
    <projectService serviceInterface="com.intellij.build.BuildContentManager"
                    serviceImplementation="com.intellij.build.BuildContentManagerImpl"
                    testServiceImplementation="com.intellij.build.internal.DummyBuildContentManager"/>
    <projectService serviceInterface="com.intellij.build.BuildViewManager"
                    serviceImplementation="com.intellij.build.BuildViewManager"
                    testServiceImplementation="com.intellij.build.internal.DummyBuildViewManager"/>
    <projectService serviceInterface="com.intellij.build.SyncViewManager"
                    serviceImplementation="com.intellij.build.SyncViewManager"
                    testServiceImplementation="com.intellij.build.internal.DummySyncViewManager"/>
    <projectService serviceInterface="com.intellij.build.RunTasksViewManager"
                    serviceImplementation="com.intellij.build.RunTasksViewManager"
                    testServiceImplementation="com.intellij.build.internal.DummyTasksViewManager"/>
    <projectService serviceInterface="com.intellij.build.DebugTasksViewManager"
                    serviceImplementation="com.intellij.build.DebugTasksViewManager"
                    testServiceImplementation="com.intellij.build.internal.DummyTasksViewManager"/>
<<<<<<< HEAD
    <openapi.ui.noria.BasicUIComponentTypeEP implementation="com.intellij.refactoring.ui.NameSuggesterComponentType"/>
    <applicationService serviceInterface="com.intellij.ide.actions.FileFromTemplateService"
                        serviceImplementation="com.intellij.ide.actions.CreateFileFromTemplateDialog$FileFromTemplateServiceImpl"/>

=======

    <moveLeftRightHandler language=""
                          implementationClass="com.intellij.codeInsight.editorActions.moveLeftRight.DefaultMoveElementLeftRightHandler"
                          order="last"/>
>>>>>>> a1e98120
  </extensions>
</idea-plugin>
<|MERGE_RESOLUTION|>--- conflicted
+++ resolved
@@ -1081,7 +1081,7 @@
     <customizableActionGroupProvider implementation="com.intellij.openapi.vcs.ui.VcsCustomizableActionGroupProvider"/>
 
     <daemon.tooltipActionProvider order="last" id="defaultProvider" implementation="com.intellij.codeInsight.daemon.impl.DaemonTooltipActionProvider" />
-    
+
     <schemeExporter
       name="Intellij IDEA code style XML"
       schemeClass="com.intellij.psi.codeStyle.CodeStyleScheme"
@@ -1174,16 +1174,13 @@
     <projectService serviceInterface="com.intellij.build.DebugTasksViewManager"
                     serviceImplementation="com.intellij.build.DebugTasksViewManager"
                     testServiceImplementation="com.intellij.build.internal.DummyTasksViewManager"/>
-<<<<<<< HEAD
+
+    <moveLeftRightHandler language=""
+                          implementationClass="com.intellij.codeInsight.editorActions.moveLeftRight.DefaultMoveElementLeftRightHandler"
+                          order="last"/>
     <openapi.ui.noria.BasicUIComponentTypeEP implementation="com.intellij.refactoring.ui.NameSuggesterComponentType"/>
     <applicationService serviceInterface="com.intellij.ide.actions.FileFromTemplateService"
                         serviceImplementation="com.intellij.ide.actions.CreateFileFromTemplateDialog$FileFromTemplateServiceImpl"/>
 
-=======
-
-    <moveLeftRightHandler language=""
-                          implementationClass="com.intellij.codeInsight.editorActions.moveLeftRight.DefaultMoveElementLeftRightHandler"
-                          order="last"/>
->>>>>>> a1e98120
   </extensions>
 </idea-plugin>
