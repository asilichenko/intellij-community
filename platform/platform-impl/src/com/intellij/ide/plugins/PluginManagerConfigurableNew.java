--- conflicted
+++ resolved
@@ -386,11 +386,7 @@
 
     boolean bundled = plugin.isBundled();
 
-<<<<<<< HEAD
-    JPanel buttons = new NonOpaquePanel(new HorizontalLayout(JBUI.scale(5)));
-=======
     JPanel buttons = new NonOpaquePanel(new HorizontalLayout(offset5()));
->>>>>>> 54425956
     if (update) {
       buttons.add(new UpdateButton());
     }
@@ -422,11 +418,7 @@
       component.setBackground(background);
     }
 
-<<<<<<< HEAD
-    JPanel nameButtons = new NonOpaquePanel(new BorderLayout(offset, 0));
-=======
     JPanel nameButtons = new NonOpaquePanel(new BorderLayout(offset5(), 0));
->>>>>>> 54425956
     JLabel nameComponent = new JLabel(plugin.getName());
     Font font = nameComponent.getFont();
     if (font != null) {
