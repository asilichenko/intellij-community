/*
 * Copyright 2000-2016 JetBrains s.r.o.
 *
 * Licensed under the Apache License, Version 2.0 (the "License");
 * you may not use this file except in compliance with the License.
 * You may obtain a copy of the License at
 *
 * http://www.apache.org/licenses/LICENSE-2.0
 *
 * Unless required by applicable law or agreed to in writing, software
 * distributed under the License is distributed on an "AS IS" BASIS,
 * WITHOUT WARRANTIES OR CONDITIONS OF ANY KIND, either express or implied.
 * See the License for the specific language governing permissions and
 * limitations under the License.
 */
package com.intellij.ui.popup.list;

import com.intellij.icons.AllIcons;
import com.intellij.ide.IdeEventQueue;
import com.intellij.openapi.actionSystem.DataProvider;
import com.intellij.openapi.actionSystem.PlatformDataKeys;
import com.intellij.openapi.application.ApplicationManager;
import com.intellij.openapi.application.ModalityState;
import com.intellij.openapi.diagnostic.Logger;
import com.intellij.openapi.editor.Editor;
import com.intellij.openapi.ui.popup.*;
import com.intellij.openapi.util.text.StringUtil;
import com.intellij.psi.statistics.StatisticsInfo;
import com.intellij.psi.statistics.StatisticsManager;
import com.intellij.ui.ScrollingUtil;
import com.intellij.ui.SeparatorWithText;
import com.intellij.ui.awt.RelativePoint;
import com.intellij.ui.components.JBList;
import com.intellij.ui.popup.ClosableByLeftArrow;
import com.intellij.ui.popup.HintUpdateSupply;
import com.intellij.ui.popup.WizardPopup;
import com.intellij.util.ui.UIUtil;
import org.jetbrains.annotations.NotNull;
import org.jetbrains.annotations.Nullable;

import javax.swing.*;
import javax.swing.border.EmptyBorder;
import javax.swing.event.ListSelectionListener;
import java.awt.*;
import java.awt.event.*;
import java.util.Arrays;
import java.util.concurrent.atomic.AtomicBoolean;

public class ListPopupImpl extends WizardPopup implements ListPopup {
  private static final Logger LOG = Logger.getInstance("#com.intellij.ui.popup.list.ListPopupImpl");

  protected MyList myList;

  private MyMouseMotionListener myMouseMotionListener;
  private MyMouseListener myMouseListener;

  protected ListPopupModel myListModel;

  private int myIndexForShowingChild = -1;
  private int myMaxRowCount = 20;
  private boolean myAutoHandleBeforeShow;

  public ListPopupImpl(@NotNull ListPopupStep aStep, int maxRowCount) {
    super(aStep);
    if (maxRowCount != -1){
      myMaxRowCount = maxRowCount;
    }
  }

  public ListPopupImpl(@NotNull ListPopupStep aStep) {
    this(aStep, -1);
  }

  public ListPopupImpl(WizardPopup aParent, @NotNull ListPopupStep aStep, Object parentValue) {
    this(aParent, aStep, parentValue, -1);
  }

  public ListPopupImpl(WizardPopup aParent, @NotNull ListPopupStep aStep, Object parentValue, int maxRowCount) {
    super(aParent, aStep);
    setParentValue(parentValue);
    if (maxRowCount != -1){
      myMaxRowCount = maxRowCount;
    }
  }

  public void showUnderneathOfLabel(@NotNull JLabel label) {
    int offset = -UIUtil.getListCellHPadding() - UIUtil.getListViewportPadding().left;
    if (label.getIcon() != null) {
      offset += label.getIcon().getIconWidth() + label.getIconTextGap();
    }
    show(new RelativePoint(label, new Point(offset, label.getHeight() + 1)));
  }

  protected ListPopupModel getListModel() {
    return myListModel;
  }

  @Override
  protected boolean beforeShow() {
    myList.addMouseMotionListener(myMouseMotionListener);
    myList.addMouseListener(myMouseListener);

    myList.setVisibleRowCount(Math.min(myMaxRowCount, myListModel.getSize()));

    boolean shouldShow = super.beforeShow();
    if (myAutoHandleBeforeShow) {
      final boolean toDispose = tryToAutoSelect(true);
      shouldShow &= !toDispose;
    }

    return shouldShow;
  }

  @Override
  public void goBack() {
    myList.clearSelection();
    super.goBack();
  }

  @Override
  protected void afterShow() {
    tryToAutoSelect(false);
  }

  private boolean tryToAutoSelect(boolean handleFinalChoices) {
    ListPopupStep<Object> listStep = getListStep();
    boolean selected = false;
    if (listStep instanceof MultiSelectionListPopupStep<?>) {
      int[] indices = ((MultiSelectionListPopupStep)listStep).getDefaultOptionIndices();
      if (indices.length > 0) {
        ScrollingUtil.ensureIndexIsVisible(myList, indices[0], 0);
        myList.setSelectedIndices(indices);
        selected = true;
      }
    }
    else {
      final int defaultIndex = listStep.getDefaultOptionIndex();
      if (defaultIndex >= 0 && defaultIndex < myList.getModel().getSize()) {
        ScrollingUtil.selectItem(myList, defaultIndex);
        selected = true;
      }
    }

    if (!selected) {
      selectFirstSelectableItem();
    }

    if (listStep.isAutoSelectionEnabled()) {
      if (!isVisible() && getSelectableCount() == 1) {
        return _handleSelect(handleFinalChoices, null);
      } else if (isVisible() && hasSingleSelectableItemWithSubmenu()) {
        return _handleSelect(handleFinalChoices, null);
      }
    }

    return false;
  }

  protected boolean shouldUseStatistics() {
    return true;
  }

  private boolean autoSelectUsingStatistics() {
    final String filter = getSpeedSearch().getFilter();
    if (!StringUtil.isEmpty(filter)) {
      int maxUseCount = -1;
      int mostUsedValue = -1;
      int elementsCount = myListModel.getSize();
      for (int i = 0; i < elementsCount; i++) {
        Object value = myListModel.getElementAt(i);
        final String text = getListStep().getTextFor(value);
        final int count =
            StatisticsManager.getInstance().getUseCount(new StatisticsInfo("#list_popup:" + myStep.getTitle() + "#" + filter, text));
        if (count > maxUseCount) {
          maxUseCount = count;
          mostUsedValue = i;
        }
      }

      if (mostUsedValue > 0) {
        ScrollingUtil.selectItem(myList, mostUsedValue);
        return true;
      }
    }

    return false;
  }

  private void selectFirstSelectableItem() {
    for (int i = 0; i < myListModel.getSize(); i++) {
      if (getListStep().isSelectable(myListModel.getElementAt(i))) {
        myList.setSelectedIndex(i);
        break;
      }
    }
  }

  private boolean hasSingleSelectableItemWithSubmenu() {
    boolean oneSubmenuFound = false;
    int countSelectables = 0;
    for (int i = 0; i < myListModel.getSize(); i++) {
      Object elementAt = myListModel.getElementAt(i);
      if (getListStep().isSelectable(elementAt) ) {
        countSelectables ++;
        if (getStep().hasSubstep(elementAt)) {
          if (oneSubmenuFound) {
            return false;
          }
          oneSubmenuFound = true;
        }
      }
    }
    return oneSubmenuFound && countSelectables == 1;
  }

  private int getSelectableCount() {
    int count = 0;
    for (int i = 0; i < myListModel.getSize(); i++) {
      final Object each = myListModel.getElementAt(i);
      if (getListStep().isSelectable(each)) {
        count++;
      }
    }

    return count;
  }

  public JList getList() {
    return myList;
  }

  @Override
  protected JComponent createContent() {
    myMouseMotionListener = new MyMouseMotionListener();
    myMouseListener = new MyMouseListener();

    ListPopupStep<Object> step = getListStep();
    myListModel = new ListPopupModel(this, getSpeedSearch(), step);
    myList = createList();
    if (myStep.getTitle() != null) {
      myList.getAccessibleContext().setAccessibleName(myStep.getTitle());
    }
    if (step instanceof ListPopupStepEx) {
      ((ListPopupStepEx)step).setEmptyText(myList.getEmptyText());
    }
    myList.setSelectionMode(isMultiSelectionEnabled() ? ListSelectionModel.MULTIPLE_INTERVAL_SELECTION : ListSelectionModel.SINGLE_SELECTION);

    myList.setSelectedIndex(0);
    Insets padding = UIUtil.getListViewportPadding();
    myList.setBorder(new EmptyBorder(padding));

    ScrollingUtil.installActions(myList);

    setCellRenderer(getListElementRenderer());

    myList.getActionMap().get("selectNextColumn").setEnabled(false);
    myList.getActionMap().get("selectPreviousColumn").setEnabled(false);

    registerAction("handleSelection1", KeyEvent.VK_ENTER, 0, new AbstractAction() {
      @Override
      public void actionPerformed(ActionEvent e) {
        handleSelect(true);
      }
    });

    registerAction("handleSelection2", KeyEvent.VK_RIGHT, 0, new AbstractAction() {
      @Override
      public void actionPerformed(ActionEvent e) {
        handleSelect(false);
      }
    });

    registerAction("goBack2", KeyEvent.VK_LEFT, 0, new AbstractAction() {
      @Override
      public void actionPerformed(ActionEvent e) {
        if (isClosableByLeftArrow()) {
          goBack();
        }
      }
    });


    myList.setCursor(Cursor.getPredefinedCursor(Cursor.HAND_CURSOR));

    return myList;
  }

  public void setCellRenderer(ListCellRenderer renderer) {
    myList.setCellRenderer(renderer);
  }

  @NotNull
  protected MyList createList() {
    return new MyList(myListModel);
  }

  private boolean isMultiSelectionEnabled() {
    return getListStep() instanceof MultiSelectionListPopupStep<?>;
  }

  private boolean isClosableByLeftArrow() {
    return getParent() != null || myStep instanceof ClosableByLeftArrow;
  }

  @Override
  protected ActionMap getActionMap() {
    return myList.getActionMap();
  }

  @Override
  protected InputMap getInputMap() {
    return myList.getInputMap();
  }

  protected ListCellRenderer getListElementRenderer() {
    return new PopupListElementRenderer(this);
  }

  @Override
  public ListPopupStep<Object> getListStep() {
    return (ListPopupStep<Object>) myStep;
  }

  @Override
  public void dispose() {
    myList.removeMouseMotionListener(myMouseMotionListener);
    myList.removeMouseListener(myMouseListener);
    super.dispose();
  }

  protected int getSelectedIndex() {
    return myList.getSelectedIndex();
  }

  protected Rectangle getCellBounds(int i) {
    return myList.getCellBounds(i, i);
  }

  @Override
  public void disposeChildren() {
    setIndexForShowingChild(-1);
    super.disposeChildren();
  }

  @Override
  protected void onAutoSelectionTimer() {
    if (myList.getModel().getSize() > 0 && !myList.isSelectionEmpty() ) {
      handleSelect(false);
    }
    else {
      disposeChildren();
      setIndexForShowingChild(-1);
    }
  }

  @Override
  public void handleSelect(boolean handleFinalChoices) {
    _handleSelect(handleFinalChoices, null);
  }

  @Override
  public void handleSelect(boolean handleFinalChoices, InputEvent e) {
    _handleSelect(handleFinalChoices, e);
  }

  private boolean _handleSelect(final boolean handleFinalChoices, @Nullable InputEvent e) {
    if (myList.getSelectedIndex() == -1) return false;

    if (getSpeedSearch().isHoldingFilter() && myList.getModel().getSize() == 0) return false;

    if (myList.getSelectedIndex() == getIndexForShowingChild()) {
      if (myChild != null && !myChild.isVisible()) setIndexForShowingChild(-1);
      return false;
    }

    final Object[] selectedValues = myList.getSelectedValues();
    final ListPopupStep<Object> listStep = getListStep();
    if (!listStep.isSelectable(selectedValues[0])) return false;

    if ((listStep instanceof MultiSelectionListPopupStep<?> && !((MultiSelectionListPopupStep<Object>)listStep).hasSubstep(Arrays.asList(selectedValues))
         || !listStep.hasSubstep(selectedValues[0])) && !handleFinalChoices) return false;

    disposeChildren();

    if (myListModel.getSize() == 0) {
      setFinalRunnable(myStep.getFinalRunnable());
      setOk(true);
      disposeAllParents(e);
      setIndexForShowingChild(-1);
      return true;
    }

    valuesSelected(selectedValues);

    AtomicBoolean insideOnChosen = new AtomicBoolean(true);
    ApplicationManager.getApplication().invokeLater(() -> {
      if (insideOnChosen.get()) {
        LOG.error("Showing dialogs from popup onChosen can result in focus issues. Please put the handler into BaseStep.doFinalStep or PopupStep.getFinalRunnable.");
      }
    }, ModalityState.any());

    final PopupStep nextStep;
    try {
      if (listStep instanceof MultiSelectionListPopupStep<?>) {
        nextStep = ((MultiSelectionListPopupStep<Object>)listStep).onChosen(Arrays.asList(selectedValues), handleFinalChoices);
      }
      else if (e != null && listStep instanceof ListPopupStepEx<?>) {
        nextStep = ((ListPopupStepEx<Object>)listStep).onChosen(selectedValues[0], handleFinalChoices, e.getModifiers());
      }
      else {
        nextStep = listStep.onChosen(selectedValues[0], handleFinalChoices);
      }
    }
    finally {
      insideOnChosen.set(false);
    }
    return handleNextStep(nextStep, selectedValues.length == 1 ? selectedValues[0] : null, e);
  }

  private void valuesSelected(final Object[] values) {
    if (shouldUseStatistics()) {
      final String filter = getSpeedSearch().getFilter();
      if (!StringUtil.isEmpty(filter)) {
        for (Object value : values) {
          final String text = getListStep().getTextFor(value);
          StatisticsManager.getInstance().incUseCount(new StatisticsInfo("#list_popup:" + getListStep().getTitle() + "#" + filter, text));
        }
      }
    }
  }

  private boolean handleNextStep(final PopupStep nextStep, Object parentValue, InputEvent e) {
    if (nextStep != PopupStep.FINAL_CHOICE) {
      final Point point = myList.indexToLocation(myList.getSelectedIndex());
      SwingUtilities.convertPointToScreen(point, myList);
      myChild = createPopup(this, nextStep, parentValue);
      if (myChild instanceof ListPopupImpl) {
        for (ListSelectionListener listener : myList.getListSelectionListeners()) {
          ((ListPopupImpl)myChild).addListSelectionListener(listener);
        }
      }
      final JComponent container = getContent();
      assert container != null : "container == null";

      int y = point.y;
      if (parentValue != null && getListModel().isSeparatorAboveOf(parentValue)) {
        SeparatorWithText swt = new SeparatorWithText();
        swt.setCaption(getListModel().getCaptionAboveOf(parentValue));
        y += swt.getPreferredSize().height - 1;
      }

      myChild.show(container, point.x + container.getWidth() - STEP_X_PADDING, y, true);
      setIndexForShowingChild(myList.getSelectedIndex());
      return false;
    }
    else {
      setOk(true);
      setFinalRunnable(myStep.getFinalRunnable());
      disposeAllParents(e);
      setIndexForShowingChild(-1);
      return true;
    }
  }


  @Override
  public void addListSelectionListener(ListSelectionListener listSelectionListener) {
    myList.addListSelectionListener(listSelectionListener);
  }

  private class MyMouseMotionListener extends MouseMotionAdapter {
    private int myLastSelectedIndex = -2;
    private Point myLastMouseLocation;

    private boolean isMouseMoved(Point location) {
      if (myLastMouseLocation == null) {
        myLastMouseLocation = location;
        return false;
      }
      return !myLastMouseLocation.equals(location);
    }

    @Override
    public void mouseMoved(MouseEvent e) {
      if (!isMouseMoved(e.getLocationOnScreen())) return;

      Point point = e.getPoint();
      int index = myList.locationToIndex(point);

      if (index != myLastSelectedIndex) {
        if (!isMultiSelectionEnabled() || !UIUtil.isSelectionButtonDown(e) && myList.getSelectedIndices().length <= 1) {
          myList.setSelectedIndex(index);
        }
        restartTimer();
        myLastSelectedIndex = index;
      }

      notifyParentOnChildSelection();
    }
  }

  protected boolean isActionClick(MouseEvent e) {
    return UIUtil.isActionClick(e, MouseEvent.MOUSE_RELEASED, true);
  }

  public Object[] getSelectedValues() {
    return myList.getSelectedValues();
  }

  private class MyMouseListener extends MouseAdapter {

    @Override
    public void mouseReleased(MouseEvent e) {
      if (!isActionClick(e) || isMultiSelectionEnabled() && UIUtil.isSelectionButtonDown(e)) return;
      IdeEventQueue.getInstance().blockNextEvents(e); // sometimes, after popup close, MOUSE_RELEASE event delivers to other components
      final Object selectedValue = myList.getSelectedValue();
      final ListPopupStep<Object> listStep = getListStep();
      handleSelect(handleFinalChoices(e, selectedValue, listStep), e);
      stopTimer();
    }
  }

  protected boolean handleFinalChoices(MouseEvent e, Object selectedValue, ListPopupStep<Object> listStep) {
    return selectedValue == null || !listStep.hasSubstep(selectedValue) || !listStep.isSelectable(selectedValue) || !myList.isOnNextStepButton(e);
  }

  @Override
  protected void process(KeyEvent aEvent) {
    myList.processKeyEvent(aEvent);
  }

  private int getIndexForShowingChild() {
    return myIndexForShowingChild;
  }

  private void setIndexForShowingChild(int aIndexForShowingChild) {
    myIndexForShowingChild = aIndexForShowingChild;
  }

<<<<<<< HEAD
  public class MyList extends JBListWithHintProvider implements DataProvider {
    public MyList(ListPopupModel listModel) {
      super(listModel);
    }

    @Override
    protected PsiElement getPsiElementForHint(Object selectedValue) {
      return selectedValue instanceof PsiElement ? (PsiElement)selectedValue : null;
=======
  private class MyList extends JBList implements DataProvider {
    public MyList() {
      super(myListModel);
      HintUpdateSupply.installSimpleHintUpdateSupply(this);
>>>>>>> 9b4896ae
    }

    @Override
    public Dimension getPreferredScrollableViewportSize() {
      Dimension result = super.getPreferredScrollableViewportSize();
      int rowCount = getVisibleRowCount();
      int size = getModel().getSize();
      if (rowCount < size) {
        // Note: labeled separators are not counted in this branch
        return result;
      }
      result.height = getPreferredSize().height;
      return result;
    }

    @Override
    public void processKeyEvent(KeyEvent e) {
      e.setSource(this);
      super.processKeyEvent(e);
    }

    private boolean isOnNextStepButton(MouseEvent e) {
      final int index = getSelectedIndex();
      final Rectangle bounds = getCellBounds(index, index);
      final Point point = e.getPoint();
      return bounds != null && point.getX() > bounds.width + bounds.getX() - AllIcons.Icons.Ide.NextStep.getIconWidth();
    }

    @Override
    protected void processMouseEvent(MouseEvent e) {
      //if (!isMultiSelectionEnabled() &&
      //    (e.getModifiers() & Toolkit.getDefaultToolkit().getMenuShortcutKeyMask()) != 0) {
      //  // do not toggle selection with ctrl+click event in single-selection mode
      //  e.consume();
      //}
      if (UIUtil.isActionClick(e, MouseEvent.MOUSE_PRESSED) && isOnNextStepButton(e)) {
        e.consume();
      }
      super.processMouseEvent(e);
    }

    @Override
    public Object getData(String dataId) {
       if (PlatformDataKeys.SELECTED_ITEM.is(dataId)){
        return getSelectedValue();
      }
      if (PlatformDataKeys.SELECTED_ITEMS.is(dataId)){
         return getSelectedValues();
      }
      if (PlatformDataKeys.SPEED_SEARCH_COMPONENT.is(dataId)) {
        if (mySpeedSearchPatternField != null && mySpeedSearchPatternField.isVisible()) {
          return mySpeedSearchPatternField;
        }
      }
      return null;
    }
  }

  @Override
  protected void onSpeedSearchPatternChanged() {
    myListModel.refilter();
    if (myListModel.getSize() > 0) {
      if (!(shouldUseStatistics() && autoSelectUsingStatistics())) {
        selectBestMatch();
      }
    }
  }

  private void selectBestMatch() {
    int fullMatchIndex = myListModel.getClosestMatchIndex();
    if (fullMatchIndex != -1) {
      myList.setSelectedIndex(fullMatchIndex);
    }

    if (myListModel.getSize() <= myList.getSelectedIndex() || !myListModel.isVisible(myList.getSelectedValue())) {
      myList.setSelectedIndex(0);
    }
  }

  @Override
  protected void onSelectByMnemonic(Object value) {
    if (myListModel.isVisible(value)) {
      myList.setSelectedValue(value, true);
      myList.repaint();
      handleSelect(true);
    }
  }

  @Override
  protected JComponent getPreferredFocusableComponent() {
    return myList;
  }

  @Override
  protected void onChildSelectedFor(Object value) {
    if (myList.getSelectedValue() != value) {
      myList.setSelectedValue(value, false);
    }
  }

  @Override
  public void setHandleAutoSelectionBeforeShow(final boolean autoHandle) {
    myAutoHandleBeforeShow = autoHandle;
  }

  @Override
  public boolean isModalContext() {
    return true;
  }

  @Override
  public void showInBestPositionFor(@NotNull Editor editor) {
    if (ApplicationManager.getApplication().isUnitTestMode()) {
      handleSelect(true);
    }
    else {
      super.showInBestPositionFor(editor);
    }
  }
}<|MERGE_RESOLUTION|>--- conflicted
+++ resolved
@@ -537,21 +537,10 @@
     myIndexForShowingChild = aIndexForShowingChild;
   }
 
-<<<<<<< HEAD
-  public class MyList extends JBListWithHintProvider implements DataProvider {
+  public class MyList extends JBList implements DataProvider {
     public MyList(ListPopupModel listModel) {
       super(listModel);
-    }
-
-    @Override
-    protected PsiElement getPsiElementForHint(Object selectedValue) {
-      return selectedValue instanceof PsiElement ? (PsiElement)selectedValue : null;
-=======
-  private class MyList extends JBList implements DataProvider {
-    public MyList() {
-      super(myListModel);
       HintUpdateSupply.installSimpleHintUpdateSupply(this);
->>>>>>> 9b4896ae
     }
 
     @Override
