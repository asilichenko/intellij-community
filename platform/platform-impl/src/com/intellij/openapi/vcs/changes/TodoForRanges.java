--- conflicted
+++ resolved
@@ -66,20 +66,8 @@
   }
 
   public List<Pair<TextRange, TextAttributes>> execute() {
-<<<<<<< HEAD
-    final TodoItem[] todoItems = ApplicationManager.getApplication().runReadAction(new Computable<TodoItem[]>() {
-      @Override
-      public TodoItem[] compute() {
-        final PsiFile psiFile = PsiFileFactory.getInstance(myProject).createFileFromText((myOldRevision ? "old" : "") + myFileName, myFileType, myText);
+    final TodoItem[] todoItems = getTodoItems();
 
-        final PsiTodoSearchHelper helper = PsiTodoSearchHelper.SERVICE.getInstance(myProject);
-        return helper.findTodoItemsLight(psiFile);
-      }
-    });
-=======
-    final TodoItem[] todoItems = getTodoItems();
->>>>>>> d1ec2cd6
-    
     final StepIntersection<TodoItem, TextRange> stepIntersection =
       new StepIntersection<TodoItem, TextRange>(new Convertor<TodoItem, TextRange>() {
         @Override
@@ -116,7 +104,7 @@
 
   protected abstract TodoItem[] getTodoItems();
 
-  protected TodoItem[] getTodoForText(PsiSearchHelper helper) {
+  protected TodoItem[] getTodoForText(PsiTodoSearchHelper helper) {
     final PsiFile psiFile = ApplicationManager.getApplication().runReadAction(new Computable<PsiFile>() {
       @Override
       public PsiFile compute() {
