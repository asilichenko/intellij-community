/*
 * Copyright 2000-2015 JetBrains s.r.o.
 *
 * Licensed under the Apache License, Version 2.0 (the "License");
 * you may not use this file except in compliance with the License.
 * You may obtain a copy of the License at
 *
 * http://www.apache.org/licenses/LICENSE-2.0
 *
 * Unless required by applicable law or agreed to in writing, software
 * distributed under the License is distributed on an "AS IS" BASIS,
 * WITHOUT WARRANTIES OR CONDITIONS OF ANY KIND, either express or implied.
 * See the License for the specific language governing permissions and
 * limitations under the License.
 */
package com.intellij.openapi.progress.util;

import com.intellij.openapi.Disposable;
import com.intellij.openapi.application.ApplicationManager;
import com.intellij.openapi.application.impl.LaterInvocator;
import com.intellij.openapi.application.impl.ModalityStateEx;
import com.intellij.openapi.diagnostic.Logger;
import com.intellij.openapi.project.Project;
import com.intellij.openapi.util.Comparing;
import com.intellij.openapi.util.Disposer;
import com.intellij.openapi.util.EmptyRunnable;
import com.intellij.openapi.wm.IdeFocusManager;
import com.intellij.util.messages.Topic;
import com.intellij.util.ui.UIUtil;
import org.jetbrains.annotations.NotNull;
import org.jetbrains.annotations.Nullable;

import javax.swing.*;

@SuppressWarnings("NonStaticInitializer")
public class ProgressWindow extends ProgressIndicatorBase implements BlockingProgressIndicator, Disposable {
  private static final Logger LOG = Logger.getInstance("#com.intellij.openapi.progress.util.ProgressWindow");

  /**
   * This constant defines default delay for showing progress dialog (in millis).
   *
   * @see #setDelayInMillis(int)
   */
  public static final int DEFAULT_PROGRESS_DIALOG_POSTPONE_TIME_MILLIS = 300;

  private ProgressDialog myDialog;

  final Project myProject;
  final boolean myShouldShowCancel;
  String myCancelText;

  private String myTitle;

  private boolean myStoppedAlready;
  private boolean myStarted;
  protected boolean myBackgrounded;
  @Nullable private volatile Runnable myBackgroundHandler;
  protected int myDelayInMillis = DEFAULT_PROGRESS_DIALOG_POSTPONE_TIME_MILLIS;
  private boolean myModalityEntered;

  @FunctionalInterface
  public interface Listener {
    void progressWindowCreated(ProgressWindow pw);
  }

  public static final Topic<Listener> TOPIC = Topic.create("progress window", Listener.class);

  public ProgressWindow(boolean shouldShowCancel, Project project) {
    this(shouldShowCancel, false, project);
  }

  public ProgressWindow(boolean shouldShowCancel, boolean shouldShowBackground, @Nullable Project project) {
    this(shouldShowCancel, shouldShowBackground, project, null);
  }

  public ProgressWindow(boolean shouldShowCancel, boolean shouldShowBackground, @Nullable Project project, String cancelText) {
    this(shouldShowCancel, shouldShowBackground, project, null, cancelText);
  }

  public ProgressWindow(boolean shouldShowCancel,
                        boolean shouldShowBackground,
                        @Nullable Project project,
                        JComponent parentComponent,
                        String cancelText) {
    myProject = project;
    myShouldShowCancel = shouldShowCancel;
    myCancelText = cancelText;
    setModalityProgress(shouldShowBackground ? null : this);
    ApplicationManager.getApplication().getMessageBus().syncPublisher(TOPIC).progressWindowCreated(this);
    myDialog = ProgressDialogFactory.SERVICE.getInstance().createProgressDialog(this, project, cancelText, shouldShowBackground, parentComponent);

    if (myProject != null) {
      Disposer.register(myProject, this);
    }
  }

  @Override
  public synchronized void start() {
    LOG.assertTrue(!isRunning());
    LOG.assertTrue(!myStoppedAlready);

    super.start();
    if (!ApplicationManager.getApplication().isUnitTestMode()) {
      prepareShowDialog();
    }

    myStarted = true;
  }

  /**
   * There is a possible case that many short (in terms of time) progress tasks are executed in a small amount of time.
   * Problem: UI blinks and looks ugly if we show progress dialog for every such task (every dialog disappears shortly).
   * Solution is to postpone showing progress dialog in assumption that the task may be already finished when it's
   * time to show the dialog.
   * <p/>
   * Default value is {@link #DEFAULT_PROGRESS_DIALOG_POSTPONE_TIME_MILLIS}
   *
   * @param delayInMillis   new delay time in milliseconds
   */
  public void setDelayInMillis(int delayInMillis) {
    myDelayInMillis = delayInMillis;
  }

  public synchronized boolean isStarted() {
    return myStarted;
  }

  protected void prepareShowDialog() {
    // We know at least about one use-case that requires special treatment here: many short (in terms of time) progress tasks are
    // executed in a small amount of time. Problem: UI blinks and looks ugly if we show progress dialog that disappears shortly
    // for each of them. Solution is to postpone the tasks of showing progress dialog. Hence, it will not be shown at all
    // if the task is already finished when the time comes.
    myDialog.prepareShowDialog(myDelayInMillis);
  }

  final void enterModality() {
    if (myModalityProgress == this && !myModalityEntered) {
      LaterInvocator.enterModal(this, (ModalityStateEx)getModalityState());
      myModalityEntered = true;
    }
  }

  final void exitModality() {
    if (myModalityProgress == this && myModalityEntered) {
      myModalityEntered = false;
      LaterInvocator.leaveModal(this);
    }
  }


  @Override
  public void startBlocking() {
    startBlocking(EmptyRunnable.getInstance());
  }

  @Nullable
  protected ProgressDialog getDialog() {
    return myDialog;
  }

  public void startBlocking(@NotNull Runnable init) {
    ApplicationManager.getApplication().assertIsDispatchThread();
    synchronized (this) {
      LOG.assertTrue(!isRunning());
      LOG.assertTrue(!myStoppedAlready);
    }

    enterModality();
    init.run();
    try {
      myDialog.startBlocking(myShouldShowCancel);
    }
    finally {
      exitModality();
    }
  }

<<<<<<< HEAD
  @NotNull
  public String getProcessId() {
    return myProcessId;
  }

  public void setProcessId(@NotNull String processId) {
    myProcessId = processId;
  }

  public void showDialog() {
=======
  protected final boolean isCancellationEvent(AWTEvent event) {
    return myShouldShowCancel &&
           event instanceof KeyEvent &&
           event.getID() == KeyEvent.KEY_PRESSED &&
           ((KeyEvent)event).getKeyCode() == KeyEvent.VK_ESCAPE &&
           ((KeyEvent)event).getModifiers() == 0;
  }

  protected void showDialog() {
>>>>>>> 0c051e7c
    if (!isRunning() || isCanceled()) {
      return;
    }

    myDialog.show();
  }

  @Override
  public void startNonCancelableSection() {
    if (isCancelable()) {
      enableCancel(false);
    }
    super.startNonCancelableSection();
  }

  @Override
  public void finishNonCancelableSection() {
    super.finishNonCancelableSection();
    if (isCancelable()) {
      enableCancel(true);
    }
  }

  @Override
  public void setIndeterminate(boolean indeterminate) {
    super.setIndeterminate(indeterminate);
    update();
  }

  @Override
  public synchronized void stop() {
    LOG.assertTrue(!myStoppedAlready);

    super.stop();

    if (isDialogShowing()) {
      myDialog.setWillBeSheduledForRestore();
    }

    UIUtil.invokeLaterIfNeeded(() ->{
      if (myDialog != null) {
        myDialog.hide();
      }
      synchronized (this) {
        myStoppedAlready = true;
      }

      Disposer.dispose(this);
    });

    SwingUtilities.invokeLater(EmptyRunnable.INSTANCE); // Just to give blocking dispatching a chance to go out.
  }

  protected boolean isDialogShowing() {
    return myDialog != null && myDialog.isShowing();
  }

  public void background() {
    final Runnable backgroundHandler = myBackgroundHandler;
    if (backgroundHandler != null) {
      backgroundHandler.run();
      return;
    }

    if (myDialog != null) {
      myBackgrounded = true;
      myDialog.background();
      myDialog = null;
    }
  }

  public boolean isBackgrounded() {
    return myBackgrounded;
  }

  @Override
  public void setText(String text) {
    if (!Comparing.equal(text, getText())) {
      super.setText(text);
      update();
    }
  }

  @Override
  public void setFraction(double fraction) {
    if (fraction != getFraction()) {
      super.setFraction(fraction);
      update();
    }
  }

  @Override
  public void setText2(String text) {
    if (!Comparing.equal(text, getText2())) {
      super.setText2(text);
      update();
    }
  }

  private void update() {
    if (myDialog != null) {
      myDialog.update();
    }
  }

  public void setTitle(String title) {
    if (!Comparing.equal(title, myTitle)) {
      myTitle = title;
      update();
    }
  }

  public String getTitle() {
    return myTitle;
  }

  public void setBackgroundHandler(@Nullable Runnable backgroundHandler) {
    myBackgroundHandler = backgroundHandler;
    myDialog.setShouldShowBackground(backgroundHandler != null);
  }

  public void setCancelButtonText(String text) {
    if (myDialog != null) {
      myDialog.changeCancelButtonText(text);
    }
    else {
      myCancelText = text;
    }
  }

  IdeFocusManager getFocusManager() {
    return IdeFocusManager.getInstance(myProject);
  }

  @Override
  public void dispose() {
    stopSystemActivity();
    if (isRunning()) {
      cancel();
    }
  }

  @Override
  public boolean isPopupWasShown() {
    return myDialog != null && myDialog.isPopupWasShown();
  }

  private void enableCancel(boolean enable) {
    if (myDialog != null) {
      myDialog.enableCancelButtonIfNeeded(enable);
    }
  }

  @Override
  public String toString() {
    return getTitle() + " " + System.identityHashCode(this) + ": running="+isRunning()+"; canceled="+isCanceled();
  }
}<|MERGE_RESOLUTION|>--- conflicted
+++ resolved
@@ -175,28 +175,7 @@
     }
   }
 
-<<<<<<< HEAD
-  @NotNull
-  public String getProcessId() {
-    return myProcessId;
-  }
-
-  public void setProcessId(@NotNull String processId) {
-    myProcessId = processId;
-  }
-
-  public void showDialog() {
-=======
-  protected final boolean isCancellationEvent(AWTEvent event) {
-    return myShouldShowCancel &&
-           event instanceof KeyEvent &&
-           event.getID() == KeyEvent.KEY_PRESSED &&
-           ((KeyEvent)event).getKeyCode() == KeyEvent.VK_ESCAPE &&
-           ((KeyEvent)event).getModifiers() == 0;
-  }
-
   protected void showDialog() {
->>>>>>> 0c051e7c
     if (!isRunning() || isCanceled()) {
       return;
     }
