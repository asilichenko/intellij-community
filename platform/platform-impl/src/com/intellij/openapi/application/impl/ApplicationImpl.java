--- conflicted
+++ resolved
@@ -102,12 +102,7 @@
   private final boolean myTestModeFlag;
   private final boolean myHeadlessMode;
   private final boolean myCommandLineMode;
-<<<<<<< HEAD
   private final boolean myIsServer;
-
-  private static volatile Boolean ourIsRunningFromSources;
-=======
->>>>>>> bd50525b
 
   private final boolean myIsInternal;
   private final String myName;
@@ -176,13 +171,8 @@
     myTestModeFlag = isUnitTestMode;
     myHeadlessMode = isHeadless;
     myCommandLineMode = isCommandLine;
-<<<<<<< HEAD
-    
+
     myDoNotSave = (isUnitTestMode || isHeadless) && !isOnAir();
-=======
->>>>>>> bd50525b
-
-    myDoNotSave = isUnitTestMode || isHeadless;
     CommandLineUtil.VERBOSE_COMMAND_LINE_MODE = isUnitTestMode;
 
     if (!isUnitTestMode && !isHeadless) {
@@ -1098,12 +1088,7 @@
 
   @Override
   public boolean isActive() {
-<<<<<<< HEAD
     if (isOnAir() || isHeadlessEnvironment()) return true;
-    if (isUnitTestMode()) return true;
-=======
-    if (isHeadlessEnvironment()) return true;
->>>>>>> bd50525b
 
     Window activeWindow = KeyboardFocusManager.getCurrentKeyboardFocusManager().getActiveWindow();
 
