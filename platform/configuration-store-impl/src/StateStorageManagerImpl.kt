/*
 * Copyright 2000-2015 JetBrains s.r.o.
 *
 * Licensed under the Apache License, Version 2.0 (the "License");
 * you may not use this file except in compliance with the License.
 * You may obtain a copy of the License at
 *
 * http://www.apache.org/licenses/LICENSE-2.0
 *
 * Unless required by applicable law or agreed to in writing, software
 * distributed under the License is distributed on an "AS IS" BASIS,
 * WITHOUT WARRANTIES OR CONDITIONS OF ANY KIND, either express or implied.
 * See the License for the specific language governing permissions and
 * limitations under the License.
 */
package com.intellij.configurationStore

import com.intellij.openapi.Disposable
import com.intellij.openapi.application.Application
import com.intellij.openapi.application.ApplicationManager
import com.intellij.openapi.components.*
import com.intellij.openapi.components.StateStorage.SaveSession
import com.intellij.openapi.components.StateStorageChooserEx.Resolution
import com.intellij.openapi.components.impl.stores.StateStorageManager
import com.intellij.openapi.util.Disposer
import com.intellij.openapi.util.io.FileUtilRt
import com.intellij.openapi.util.text.StringUtil
import com.intellij.openapi.vfs.newvfs.events.VFileEvent
import com.intellij.util.PathUtilRt
import com.intellij.util.ReflectionUtil
import com.intellij.util.SmartList
import com.intellij.util.ThreeState
import com.intellij.util.containers.ContainerUtil
import gnu.trove.THashMap
import org.jdom.Element
import org.jetbrains.annotations.TestOnly
import java.io.IOException
import java.nio.file.Path
import java.nio.file.Paths
import java.util.*
import java.util.concurrent.locks.ReentrantReadWriteLock
import java.util.regex.Pattern
import kotlin.concurrent.read
import kotlin.concurrent.write

private val MACRO_PATTERN = Pattern.compile("(\\$[^$]*\\$)")

/**
 * If componentManager not specified, storage will not add file tracker
 */
open class StateStorageManagerImpl(private val rootTagName: String,
                                   private val pathMacroSubstitutor: TrackingPathMacroSubstitutor? = null,
                                   val componentManager: ComponentManager? = null,
                                   private val virtualFileTracker: StorageVirtualFileTracker? = StateStorageManagerImpl.createDefaultVirtualTracker(componentManager) ) : StateStorageManager {
  private val macros: MutableList<Macro> = ContainerUtil.createLockFreeCopyOnWriteList()
  private val storageLock = ReentrantReadWriteLock()
  private val storages = THashMap<String, StateStorage>()

  var streamProvider: StreamProvider? = null

  // access under storageLock
  private var isUseVfsListener = if (componentManager == null) ThreeState.NO else ThreeState.UNSURE // unsure because depends on stream provider state

  protected open val isUseXmlProlog: Boolean
    get() = true

  companion object {
    private fun createDefaultVirtualTracker(componentManager: ComponentManager?) = when (componentManager) {
      null -> {
        null
      }
      is Application -> {
        StorageVirtualFileTracker(componentManager.messageBus)
      }
      else -> {
        val tracker = (ApplicationManager.getApplication().stateStore.stateStorageManager as? StateStorageManagerImpl)?.virtualFileTracker
        if (tracker != null) {
          Disposer.register(componentManager, Disposable {
            tracker.remove { it.storageManager.componentManager == componentManager }
          })
        }
        tracker
      }
    }
  }

  override final fun getMacroSubstitutor() = pathMacroSubstitutor

  private data class Macro(val key: String, var value: String)

  @TestOnly fun getVirtualFileTracker() = virtualFileTracker

  /**
   * @param expansion System-independent.
   */
  fun addMacro(key: String, expansion: String):Boolean {
    assert(!key.isEmpty())

    val value: String
    if (expansion.contains("\\")) {
      val message = "Macro $key set to system-dependent expansion $expansion"
      if (ApplicationManager.getApplication().isUnitTestMode) {
        throw IllegalArgumentException(message)
      }
      else {
        LOG.warn(message)
        value = FileUtilRt.toSystemIndependentName(expansion)
      }
    }
    else {
      value = expansion
    }

    // you must not add duplicated macro, but our ModuleImpl.setModuleFilePath does it (it will be fixed later)
    for (macro in macros) {
      if (key.equals(macro.key)) {
        macro.value = value
        return false
      }
    }

    macros.add(Macro(key, value))
    return true
  }

  // system-independent paths
  open fun pathRenamed(oldPath: String, newPath: String, event: VFileEvent?) {
    for (macro in macros) {
      if (oldPath.equals(macro.value)) {
        macro.value = newPath
      }
    }
  }

<<<<<<< HEAD
  override final fun getStateStorage(storageSpec: Storage) = getOrCreateStorage(
    storageSpec.path,
    storageSpec.roamingType,
    storageSpec.storageClass.java,
    storageSpec.stateSplitter.java,
    storageSpec.exclusive
  )
=======
  override final fun getStateStorage(storageSpec: Storage): StateStorage {
    return getOrCreateStorage(storageSpec.path, storageSpec.roamingType,
                              JavaAnnotationHelperForKotlin.getStorageClass(storageSpec),
                              JavaAnnotationHelperForKotlin.getStateSplitterClass(storageSpec))
  }
>>>>>>> 72a6f2d7

  protected open fun normalizeFileSpec(fileSpec: String): String {
    val path = FileUtilRt.toSystemIndependentName(fileSpec)
    // fileSpec for directory based storage could be erroneously specified as "name/"
    return if (path.endsWith('/')) path.substring(0, path.length - 1) else path
  }

  fun getOrCreateStorage(collapsedPath: String,
                         roamingType: RoamingType = RoamingType.DEFAULT,
                         storageClass: Class<out StateStorage> = StateStorage::class.java,
                         @Suppress("DEPRECATION") stateSplitter: Class<out StateSplitter> = StateSplitterEx::class.java,
                         exclusive: Boolean = false): StateStorage {
    val normalizedCollapsedPath = normalizeFileSpec(collapsedPath)
<<<<<<< HEAD
    val key = if (storageClass == StateStorage::class.java) normalizedCollapsedPath else storageClass.name
    storageLock.write {
      var storage = storages.get(key)
=======
    val key: String
    if (storageClass == StateStorage::class.java) {
      if (normalizedCollapsedPath.isEmpty()) {
        throw Exception("Normalized path is empty, raw path '$collapsedPath'")
      }
      key = normalizedCollapsedPath
    }
    else {
      key = storageClass.name!!
    }
    storageLock.withLock {
      var storage = storages[key]
>>>>>>> 72a6f2d7
      if (storage == null) {
        storage = createStateStorage(storageClass, normalizedCollapsedPath, roamingType, stateSplitter, exclusive)
        storages.put(key, storage)
      }
      return storage
    }
  }

  fun getCachedFileStorages(changed: Collection<String>, deleted: Collection<String>, pathNormalizer: ((String) -> String)? = null) = storageLock.read {
    Pair(getCachedFileStorages(changed, pathNormalizer), getCachedFileStorages(deleted, pathNormalizer))
  }

  fun getCachedFileStorages(fileSpecs: Collection<String>, pathNormalizer: ((String) -> String)? = null): Collection<FileBasedStorage> {
    if (fileSpecs.isEmpty()) {
      return emptyList()
    }

    storageLock.read {
      var result: MutableList<FileBasedStorage>? = null
      for (fileSpec in fileSpecs) {
        val path = normalizeFileSpec(pathNormalizer?.invoke(fileSpec) ?: fileSpec)
        val storage = storages.get(path)
        if (storage is FileBasedStorage) {
          if (result == null) {
            result = SmartList<FileBasedStorage>()
          }
          result.add(storage)
        }
      }
      return result ?: emptyList()
    }
  }

  // overridden in upsource
  protected open fun createStateStorage(storageClass: Class<out StateStorage>,
                                        collapsedPath: String,
                                        roamingType: RoamingType,
                                        @Suppress("DEPRECATION") stateSplitter: Class<out StateSplitter>,
                                        exclusive: Boolean = false): StateStorage {
    if (storageClass != StateStorage::class.java) {
      val constructor = storageClass.constructors[0]!!
      constructor.isAccessible = true
      return constructor.newInstance(componentManager!!, this) as StateStorage
    }

    if (isUseVfsListener == ThreeState.UNSURE) {
      isUseVfsListener = ThreeState.fromBoolean(streamProvider == null || !streamProvider!!.enabled)
    }

    val filePath = expandMacros(collapsedPath)
    @Suppress("DEPRECATION")
    if (stateSplitter != StateSplitter::class.java && stateSplitter != StateSplitterEx::class.java) {
      val storage = createDirectoryBasedStorage(filePath, collapsedPath, ReflectionUtil.newInstance(stateSplitter))
      if (storage is StorageVirtualFileTracker.TrackedStorage) {
        virtualFileTracker?.put(filePath, storage)
      }
      return storage
    }

    if (!ApplicationManager.getApplication().isHeadlessEnvironment && PathUtilRt.getFileName(filePath).lastIndexOf('.') < 0) {
      throw IllegalArgumentException("Extension is missing for storage file: $filePath")
    }

    val effectiveRoamingType = if (roamingType == RoamingType.DEFAULT && collapsedPath == StoragePathMacros.WORKSPACE_FILE) RoamingType.DISABLED else roamingType
    val storage = createFileBasedStorage(filePath, collapsedPath, effectiveRoamingType, if (exclusive) null else this.rootTagName)
    if (isUseVfsListener == ThreeState.YES && storage is StorageVirtualFileTracker.TrackedStorage) {
      virtualFileTracker?.put(filePath, storage)
    }
    return storage
  }

  protected open fun createFileBasedStorage(path: String, collapsedPath: String, roamingType: RoamingType, rootTagName: String?): StateStorage
      = MyFileStorage(this, Paths.get(path), collapsedPath, rootTagName, roamingType, getMacroSubstitutor(collapsedPath), streamProvider)

  protected open fun createDirectoryBasedStorage(path: String, collapsedPath: String, @Suppress("DEPRECATION") splitter: StateSplitter): StateStorage
      = MyDirectoryStorage(this, Paths.get(path), splitter)

  private class MyDirectoryStorage(override val storageManager: StateStorageManagerImpl, file: Path, @Suppress("DEPRECATION") splitter: StateSplitter) :
    DirectoryBasedStorage(file, splitter, storageManager.pathMacroSubstitutor), StorageVirtualFileTracker.TrackedStorage

  private class MyFileStorage(override val storageManager: StateStorageManagerImpl,
                              file: Path,
                              fileSpec: String,
                              rootElementName: String?,
                              roamingType: RoamingType,
                              pathMacroManager: TrackingPathMacroSubstitutor? = null,
                              provider: StreamProvider? = null) : FileBasedStorage(file, fileSpec, rootElementName, pathMacroManager, roamingType, provider), StorageVirtualFileTracker.TrackedStorage {
    override val isUseXmlProlog: Boolean
      get() = rootElementName != null && storageManager.isUseXmlProlog

    override fun beforeElementSaved(element: Element) {
      if (rootElementName != null) {
        storageManager.beforeElementSaved(element)
      }
      super.beforeElementSaved(element)
    }

    override fun beforeElementLoaded(element: Element) {
      storageManager.beforeElementLoaded(element)
      super.beforeElementLoaded(element)
    }

    override fun dataLoadedFromProvider(element: Element?) {
      storageManager.dataLoadedFromProvider(this, element)
    }
  }

  protected open fun beforeElementSaved(element: Element) {
  }

  protected open fun beforeElementLoaded(element: Element) {
  }

  protected open fun dataLoadedFromProvider(storage: FileBasedStorage, element: Element?) {
  }

  override final fun rename(path: String, newName: String) {
    storageLock.write {
      val storage = getOrCreateStorage(collapseMacros(path), RoamingType.DEFAULT) as FileBasedStorage

      val file = storage.virtualFile
      try {
        if (file != null) {
          file.rename(storage, newName)
        }
        else if (storage.file.fileName.toString() != newName) {
          // old file didn't exist or renaming failed
          val expandedPath = expandMacros(path)
          val parentPath = PathUtilRt.getParentPath(expandedPath)
          storage.setFile(null, Paths.get(parentPath, newName))
          pathRenamed(expandedPath, "$parentPath/$newName", null)
        }
      }
      catch (e: IOException) {
        LOG.debug(e)
      }
    }
  }

  fun clearStorages() {
    storageLock.write {
      try {
        virtualFileTracker?.let {
          storages.forEachEntry { collapsedPath, storage ->
            it.remove(expandMacros(collapsedPath))
            true
          }
        }
      }
      finally {
        storages.clear()
      }
    }
  }

  protected open fun getMacroSubstitutor(fileSpec: String): TrackingPathMacroSubstitutor? = pathMacroSubstitutor

  override fun expandMacros(path: String): String {
    // replacement can contains $ (php tests), so, this check must be performed before expand
    val matcher = MACRO_PATTERN.matcher(path)
    matcherLoop@
    while (matcher.find()) {
      val m = matcher.group(1)
      for ((key) in macros) {
        if (key == m) {
          continue@matcherLoop
        }
      }
      throw IllegalArgumentException("Unknown macro: $m in storage file spec: $path")
    }

    var expanded = path
    for ((key, value) in macros) {
      expanded = StringUtil.replace(expanded, key, value)
    }
    return expanded
  }

  fun expandMacro(macro: String): String {
    for ((key, value) in macros) {
      if (key == macro) {
        return value
      }
    }

    throw IllegalArgumentException("Unknown macro $macro")
  }

  fun collapseMacros(path: String): String {
    var result = path
    for ((key, value) in macros) {
      result = result.replace(value, key)
    }
    return normalizeFileSpec(result)
  }

  override final fun startExternalization() = object : StateStorageManager.ExternalizationSession {
    private val sessions = LinkedHashMap<StateStorage, StateStorage.ExternalizationSession>()

    override fun setState(storageSpecs: Array<Storage>, component: Any, componentName: String, state: Any) {
      val stateStorageChooser = component as? StateStorageChooserEx
      for (storageSpec in storageSpecs) {
        val resolution = if (stateStorageChooser == null) Resolution.DO else stateStorageChooser.getResolution(storageSpec, StateStorageOperation.WRITE)
        if (resolution == Resolution.SKIP) {
          continue
        }

        getExternalizationSession(getStateStorage(storageSpec))?.setState(component, componentName, if (storageSpec.deprecated || resolution == Resolution.CLEAR) Element("empty") else state)
      }
    }

    override fun setStateInOldStorage(component: Any, componentName: String, state: Any) {
      getOldStorage(component, componentName, StateStorageOperation.WRITE)?.let {
        getExternalizationSession(it)?.setState(component, componentName, state)
      }
    }

    private fun getExternalizationSession(storage: StateStorage): StateStorage.ExternalizationSession? {
      var session = sessions.get(storage)
      if (session == null) {
        session = storage.startExternalization()
        if (session != null) {
          sessions.put(storage, session)
        }
      }
      return session
    }

    override fun createSaveSessions(): List<SaveSession> {
      if (sessions.isEmpty()) {
        return emptyList()
      }

      var saveSessions: MutableList<SaveSession>? = null
      val externalizationSessions = sessions.values
      for (session in externalizationSessions) {
        val saveSession = session.createSaveSession()
        if (saveSession != null) {
          if (saveSessions == null) {
            if (externalizationSessions.size == 1) {
              return listOf(saveSession)
            }
            saveSessions = SmartList<SaveSession>()
          }
          saveSessions.add(saveSession)
        }
      }
      return saveSessions ?: emptyList()
    }
  }

  override final fun getOldStorage(component: Any, componentName: String, operation: StateStorageOperation): StateStorage? {
    val oldStorageSpec = getOldStorageSpec(component, componentName, operation) ?: return null
    @Suppress("DEPRECATION")
    return getOrCreateStorage(oldStorageSpec, if (component is com.intellij.openapi.util.RoamingTypeDisabled) RoamingType.DISABLED else RoamingType.DEFAULT)
  }

  protected open fun getOldStorageSpec(component: Any, componentName: String, operation: StateStorageOperation): String? = null
}

private fun String.startsWithMacro(macro: String): Boolean {
  val i = macro.length
  return length > i && this[i] == '/' && startsWith(macro)
}

fun removeMacroIfStartsWith(path: String, macro: String) = if (path.startsWithMacro(macro)) path.substring(macro.length + 1) else path

@Suppress("DEPRECATION")
internal val Storage.path: String
  get() = if (value.isNullOrEmpty()) file else value<|MERGE_RESOLUTION|>--- conflicted
+++ resolved
@@ -132,7 +132,6 @@
     }
   }
 
-<<<<<<< HEAD
   override final fun getStateStorage(storageSpec: Storage) = getOrCreateStorage(
     storageSpec.path,
     storageSpec.roamingType,
@@ -140,13 +139,6 @@
     storageSpec.stateSplitter.java,
     storageSpec.exclusive
   )
-=======
-  override final fun getStateStorage(storageSpec: Storage): StateStorage {
-    return getOrCreateStorage(storageSpec.path, storageSpec.roamingType,
-                              JavaAnnotationHelperForKotlin.getStorageClass(storageSpec),
-                              JavaAnnotationHelperForKotlin.getStateSplitterClass(storageSpec))
-  }
->>>>>>> 72a6f2d7
 
   protected open fun normalizeFileSpec(fileSpec: String): String {
     val path = FileUtilRt.toSystemIndependentName(fileSpec)
@@ -160,11 +152,6 @@
                          @Suppress("DEPRECATION") stateSplitter: Class<out StateSplitter> = StateSplitterEx::class.java,
                          exclusive: Boolean = false): StateStorage {
     val normalizedCollapsedPath = normalizeFileSpec(collapsedPath)
-<<<<<<< HEAD
-    val key = if (storageClass == StateStorage::class.java) normalizedCollapsedPath else storageClass.name
-    storageLock.write {
-      var storage = storages.get(key)
-=======
     val key: String
     if (storageClass == StateStorage::class.java) {
       if (normalizedCollapsedPath.isEmpty()) {
@@ -177,7 +164,6 @@
     }
     storageLock.withLock {
       var storage = storages[key]
->>>>>>> 72a6f2d7
       if (storage == null) {
         storage = createStateStorage(storageClass, normalizedCollapsedPath, roamingType, stateSplitter, exclusive)
         storages.put(key, storage)
